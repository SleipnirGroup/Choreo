--- conflicted
+++ resolved
@@ -275,13 +275,8 @@
                 *last += wpt.controlIntervalCount;
             }
         } else {
-<<<<<<< HEAD
-            if (wpt_cnt > 0) {
-                path_builder.sgmt_initial_guess_points(wpt_cnt-1, &guess_points_after_waypoint);
-=======
             if wpt_cnt > 0 {
                 path_builder.sgmt_initial_guess_points(wpt_cnt - 1, &guess_points_after_waypoint);
->>>>>>> 13f6bda5
             }
 
             guess_points_after_waypoint.clear();
