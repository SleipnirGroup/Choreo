--- conflicted
+++ resolved
@@ -407,18 +407,15 @@
 fn main() {
     tauri::Builder::default()
         .invoke_handler(tauri::generate_handler![
-<<<<<<< HEAD
-          generate_trajectory, cancel, open_file_dialog, save_file, contains_build_gradle, delete_file, delete_dir, open_file_app])
-=======
             generate_trajectory,
             cancel,
             open_file_dialog,
             save_file,
             contains_build_gradle,
             delete_file,
+            delete_dir,
             open_file_app
         ])
->>>>>>> 9e1b9dd0
         .run(tauri::generate_context!())
         .expect("error while running tauri application");
 }