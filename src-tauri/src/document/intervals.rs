--- conflicted
+++ resolved
@@ -58,12 +58,7 @@
         Some(next) => {
             let dx = next.x - this.x;
             let dy = next.y - this.y;
-<<<<<<< HEAD
             let dtheta = angle_modulus(next.heading - this.heading).abs();
-=======
-            let dtheta = angle_modulus(next.heading - this.heading);
-            let heading_weight = 0.5; // arbitrary
->>>>>>> f571654e
             let distance = dx.hypot(dy);
             let max_force = config.wheel_max_torque() / config.radius;
 
@@ -71,7 +66,6 @@
             let mut max_vel = config.wheel_max_velocity() * config.radius;
             let mut max_accel = (max_force * 4.0) / config.mass; // times 4 for 4 modules
 
-<<<<<<< HEAD
             // find max wheel position radius for calculating max angular velocity
             let max_wheel_distance = config
                 .modules
@@ -86,10 +80,6 @@
             max_vel = max_vel.min(distance / time);
 
             // Iterate through constraints to find applicable "Max Velocity" and "Max Acceleration" constraints
-=======
-            // Iterate through constraints to find applicable "Max Velocity" and "Max
-            // Acceleration" constraints
->>>>>>> f571654e
             traj.path
                 .constraints
                 .iter()
