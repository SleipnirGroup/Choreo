--- conflicted
+++ resolved
@@ -1,11 +1,3 @@
-<<<<<<< HEAD
-use std::f64::consts::PI;
-=======
-use super::types::{
-    ChoreoPath, ConstraintData, ConstraintIDX, ConstraintType, Module, Project, Sample, Traj,
-};
-
->>>>>>> e9ed59aa
 use std::sync::mpsc::{channel, Receiver, Sender};
 use std::sync::OnceLock;
 use std::vec;
