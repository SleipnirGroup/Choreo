<<<<<<< HEAD
use super::types::{
    ChoreoPath, ConstraintData, ConstraintIDX, ConstraintType, Module, Project, Sample, Traj,
};

=======
>>>>>>> 946f9473
use std::sync::mpsc::{channel, Receiver, Sender};
use std::sync::OnceLock;
use std::vec;

use trajoptlib::{Pose2d, SwerveDrivetrain, SwervePathBuilder, SwerveTrajectory};

use super::intervals::guess_control_interval_counts;
use super::types::{
    ChoreoPath, ConstraintData, ConstraintIDX, ConstraintType, Module, Project, Sample, Traj,
};
use crate::error::ChoreoError;
use crate::Result;

fn fix_scope(idx: usize, removed_idxs: &Vec<usize>) -> usize {
    let mut to_subtract: usize = 0;
    for removed in removed_idxs {
        if *removed < idx {
            to_subtract += 1;
        }
    }
    idx - to_subtract
}

#[tauri::command]
pub async fn cancel() {
    trajoptlib::cancel_all();
}

#[derive(Debug, serde::Serialize, serde::Deserialize, Clone)]
pub struct ProgressUpdate {
    traj: SwerveTrajectory,
    handle: i64,
}

pub fn setup_progress_sender() -> Receiver<ProgressUpdate> {
    let (tx, rx) = channel::<ProgressUpdate>();
    let _ = PROGRESS_SENDER_LOCK.get_or_init(move || tx);
    rx
}

#[tauri::command]
#[allow(clippy::too_many_lines)]
pub async fn generate(
    chor: Project,
    traj: Traj,
    // The handle referring to this path for the solver state callback
    handle: i64,
) -> Result<Traj> {
    let mut path_builder = SwervePathBuilder::new();
    let mut wpt_cnt: usize = 0;
    // tracks which idxs were guess points, which get added differently and require
    // adjusting indexes after them
    let mut guess_point_idxs: Vec<usize> = Vec::new();
    let mut control_interval_counts: Vec<usize> = Vec::new();
    let mut guess_points_after_waypoint: Vec<Pose2d> = Vec::new();

    let config = chor.config.snapshot();
    let drivetrain = SwerveDrivetrain {
        mass: config.mass,
        moi: config.inertia,
        wheel_radius: config.radius,
        // rad per sec
        wheel_max_angular_velocity: (config.vmax / config.gearing),
        wheel_max_torque: config.tmax * config.gearing,
        modules: config
            .modules
            .map(|modu: Module<f64>| modu.translation())
            .to_vec(),
    };

    path_builder.add_progress_callback(solver_status_callback);

    path_builder.set_bumpers(
        config.bumper.back + config.bumper.front,
        config.bumper.left + config.bumper.right,
    );

    path_builder.set_drivetrain(&drivetrain);

    let snapshot = traj.path.snapshot();

    let path = &snapshot.waypoints;

    if path.len() < 2 {
        return Err(ChoreoError::OutOfBounds("Waypoints", "at least 2"));
    }
    let counts_vec = guess_control_interval_counts(&chor.config, &traj)?;
    if counts_vec.len() != path.len() {
        return Err(ChoreoError::Inequality(
            "Control interval counts",
            "waypoint count",
        ));
    }
    let num_wpts = path.len();
    let mut constraint_idx = Vec::<ConstraintIDX<f64>>::new();
    // Step 1; Find out which waypoints are unconstrained in translation and heading
    // and also not the endpoint of another constraint.
    let mut is_initial_guess = vec![true; path.len()];

    // Convert constraints to index form. Throw out constraints without valid index
    for constraint in &snapshot.constraints {
        let from = constraint.from.get_idx(num_wpts);
        let to = constraint.to.as_ref().and_then(|id| id.get_idx(num_wpts));
        // from and to are None if they did not point to a valid waypoint.
        match from {
            None => {}
            Some(from_idx) => {
                let valid_wpt = to.is_none();
                let valid_sgmt = to.is_some();
                // Check for valid scope
                if match constraint.data.scope() {
                    ConstraintType::Waypoint => valid_wpt,
                    ConstraintType::Segment => valid_sgmt,
                    ConstraintType::Both => valid_wpt || valid_sgmt,
                } {
                    is_initial_guess[from_idx] = false;
                    let mut fixed_to = to;
                    let mut fixed_from = from_idx;
                    if let Some(to_idx) = to {
                        if to_idx < from_idx {
                            fixed_to = Some(from_idx);
                            fixed_from = to_idx;
                        }
                        if to_idx == from_idx {
                            if constraint.data.scope() == ConstraintType::Segment {
                                continue;
                            }
                            fixed_to = None;
                        } else {
                            is_initial_guess[to_idx] = false;
                        }
                    }
                    constraint_idx.push(ConstraintIDX {
                        from: fixed_from,
                        to: fixed_to,
                        data: constraint.data,
                    });
                }
            }
        };
    }
    for i in 0..path.len() {
        let wpt = &path[i];
        // add initial guess points (actually unconstrained empty wpts in Choreo terms)
        if is_initial_guess[i] && !wpt.fix_heading && !wpt.fix_translation {
            let guess_point = Pose2d {
                x: wpt.x,
                y: wpt.y,
                heading: wpt.heading,
            };
            guess_points_after_waypoint.push(guess_point);
            guess_point_idxs.push(i);
            if let Some(last) = control_interval_counts.last_mut() {
                *last += counts_vec[i];
            }
        } else {
            if wpt_cnt > 0 {
                path_builder.sgmt_initial_guess_points(wpt_cnt - 1, &guess_points_after_waypoint);
            }

            guess_points_after_waypoint.clear();
            if wpt.fix_heading && wpt.fix_translation {
                path_builder.pose_wpt(wpt_cnt, wpt.x, wpt.y, wpt.heading);
            } else if wpt.fix_translation {
                path_builder.translation_wpt(wpt_cnt, wpt.x, wpt.y, wpt.heading);
            } else {
                path_builder.empty_wpt(wpt_cnt, wpt.x, wpt.y, wpt.heading);
            }
            wpt_cnt += 1;
            if i != path.len() - 1 {
                control_interval_counts.push(counts_vec[i]);
            }
        }
    }

    path_builder.set_control_interval_counts(control_interval_counts);

    for constraint in &constraint_idx {
        let from = fix_scope(constraint.from, &guess_point_idxs);
        let to_opt = constraint.to.map(|idx| fix_scope(idx, &guess_point_idxs));
        match constraint.data {
            ConstraintData::PointAt {
                x,
                y,
                tolerance,
                flip,
            } => match to_opt {
                None => path_builder.wpt_point_at(from, x, y, tolerance, flip),
                Some(to) => path_builder.sgmt_point_at(from, to, x, y, tolerance, flip),
            },
            ConstraintData::MaxVelocity { max } => match to_opt {
                None => path_builder.wpt_linear_velocity_max_magnitude(from, max),
                Some(to) => path_builder.sgmt_linear_velocity_max_magnitude(from, to, max),
            },
            ConstraintData::MaxAcceleration { max } => match to_opt {
                None => path_builder.wpt_linear_acceleration_max_magnitude(from, max),
                Some(to) => path_builder.sgmt_linear_acceleration_max_magnitude(from, to, max),
            },
            ConstraintData::MaxAngularVelocity { max } => match to_opt {
                None => path_builder.wpt_angular_velocity_max_magnitude(from, max),
                Some(to) => path_builder.sgmt_angular_velocity_max_magnitude(from, to, max),
            },
            ConstraintData::StopPoint {} => match to_opt {
                None => {
                    path_builder.wpt_linear_velocity_max_magnitude(from, 0.0f64);
                    path_builder.wpt_angular_velocity_max_magnitude(from, 0.0f64);
                }
                Some(_) => (),
            },
            ConstraintData::KeepInCircle { x, y, r } => match to_opt {
                None => path_builder.wpt_keep_in_circle(from, x, y, r),
                Some(to) => path_builder.sgmt_keep_in_circle(from, to, x, y, r),
            }
        };
    }
<<<<<<< HEAD
    // path_builder.wpt_keep_in_polygon(1, vec![-2.0, 2.0, 2.0, -2.0], vec![2.0, 2.0, -2.0, -2.0]);
    path_builder.wpt_keep_in_polygon(1, vec![-2.0, -2.0, 2.0, 2.0], vec![2.0, -2.0, -2.0, 2.0]);
    // path_builder.wpt_keep_in_polygon(1, vec![-2.0, -2.0], vec![2.0, -2.0]);
=======
    let config = chor.config.snapshot();
    let drivetrain = SwerveDrivetrain {
        mass: config.mass,
        moi: config.inertia,
        wheel_radius: config.radius,
        // rad per sec
        wheel_max_angular_velocity: config.vmax / config.gearing,
        wheel_max_torque: config.tmax * config.gearing,
        modules: config
            .modules
            .map(|modu: Module<f64>| modu.translation())
            .to_vec(),
    };

    path_builder.set_bumpers(
        config.bumper.back + config.bumper.front,
        config.bumper.left + config.bumper.right,
    );
    path_builder.add_progress_callback(solver_status_callback);
>>>>>>> 946f9473
    // Skip obstacles for now while we figure out whats wrong with them
    // for o in circleObstacles {
    //     path_builder.sgmt_circle_obstacle(0, wpt_cnt - 1, o.x, o.y, o.radius);
    // }

    // Skip obstacles for now while we figure out whats wrong with them
    // for o in polygonObstacles {
    //     path_builder.sgmt_polygon_obstacle(0, wpt_cnt - 1, o.x, o.y, o.radius);
    // }
    //Err("".to_string())
    let result = path_builder
        .generate(true, handle)
        .map_err(ChoreoError::TrajOpt)?;

    Ok(postprocess(&result, traj, snapshot, counts_vec))
}

#[allow(clippy::missing_asserts_for_indexing)]
fn postprocess(
    result: &SwerveTrajectory,
    mut traj: Traj,
    mut snapshot: ChoreoPath<f64>,
    counts_vec: Vec<usize>,
) -> Traj {
    traj.path
        .waypoints
        .iter_mut()
        .zip(snapshot.waypoints.iter_mut())
        .zip(counts_vec)
        .for_each(|w| {
            w.0 .0.intervals = w.1;
            w.0 .1.intervals = w.1;
        });
    // convert the result from trajoptlib to a format matching the save file.
    // Calculate the waypoint timing
    let mut interval = 0;
    let intervals = snapshot
        .waypoints
        .iter()
        .enumerate()
        .map(|pt| {
            let total_intervals = interval;
            interval += pt.1.intervals;
            (
                pt.1.split || pt.0 == 0 || pt.0 == snapshot.waypoints.len() - 1,
                total_intervals,
                result
                    .samples
                    .get(total_intervals)
                    .map_or(0.0, |s| s.timestamp),
            )
        })
        .collect::<Vec<(bool, usize, f64)>>();

    let waypoint_times = intervals.iter().map(|a| a.2).collect::<Vec<f64>>();
    // Calculate splits
    let splits = intervals
        .iter()
        .filter(|a| a.0) // filter by split flag
        .map(|a| a.1) // map to associate interval
        .collect::<Vec<usize>>();
    let nudge_zero = |f: f64| if f.abs() < 1e-12 { 0.0 } else { f };
    traj.traj.samples = splits
        .windows(2) // get adjacent pairs of interval counts
        .filter_map(|window| {
            result
                .samples
                // grab the range including both endpoints,
                // there are no bounds checks on this slice so be weary of crashes
                .get((window[0])..=(window[1]))
                .map(|slice| {
                    // convert into samples
                    slice
                        .iter()
                        .map(|swerve_sample| {
                            let mut out = Sample {
                                t: nudge_zero(swerve_sample.timestamp),
                                x: nudge_zero(swerve_sample.x),
                                y: nudge_zero(swerve_sample.y),
                                vx: nudge_zero(swerve_sample.velocity_x),
                                vy: nudge_zero(swerve_sample.velocity_y),
                                heading: nudge_zero(swerve_sample.heading),
                                omega: nudge_zero(swerve_sample.angular_velocity),
                                fx: [0.0, 0.0, 0.0, 0.0],
                                fy: [0.0, 0.0, 0.0, 0.0],
                            };
                            if traj.traj.use_module_forces {
                                for i in 0..4 {
                                    let x = swerve_sample.module_forces_x.get(i);
                                    let y = swerve_sample.module_forces_y.get(i);
                                    out.fx[i] = nudge_zero(*x.unwrap_or(&0.0));
                                    out.fy[i] = nudge_zero(*(y.unwrap_or(&0.0)));
                                }
                            }

                            out
                        })
                        .collect::<Vec<Sample>>()
                })
        })
        .collect::<Vec<Vec<Sample>>>();
    traj.traj.waypoints = waypoint_times;
    traj.snapshot = Some(snapshot);
    traj
}

fn solver_status_callback(traj: SwerveTrajectory, handle: i64) {
    let tx_opt = PROGRESS_SENDER_LOCK.get();
    if let Some(tx) = tx_opt {
        let _ = tx.send(ProgressUpdate { traj, handle });
    };
}

/**
 * A [`OnceLock`] is a synchronization primitive that can be written to
 * once. Used here to create a read-only static reference to the sender,
 * even though the sender can't be constructed in a static context.
 */
pub static PROGRESS_SENDER_LOCK: OnceLock<Sender<ProgressUpdate>> = OnceLock::new();<|MERGE_RESOLUTION|>--- conflicted
+++ resolved
@@ -1,10 +1,7 @@
-<<<<<<< HEAD
 use super::types::{
     ChoreoPath, ConstraintData, ConstraintIDX, ConstraintType, Module, Project, Sample, Traj,
 };
 
-=======
->>>>>>> 946f9473
 use std::sync::mpsc::{channel, Receiver, Sender};
 use std::sync::OnceLock;
 use std::vec;
@@ -220,31 +217,9 @@
             }
         };
     }
-<<<<<<< HEAD
     // path_builder.wpt_keep_in_polygon(1, vec![-2.0, 2.0, 2.0, -2.0], vec![2.0, 2.0, -2.0, -2.0]);
     path_builder.wpt_keep_in_polygon(1, vec![-2.0, -2.0, 2.0, 2.0], vec![2.0, -2.0, -2.0, 2.0]);
     // path_builder.wpt_keep_in_polygon(1, vec![-2.0, -2.0], vec![2.0, -2.0]);
-=======
-    let config = chor.config.snapshot();
-    let drivetrain = SwerveDrivetrain {
-        mass: config.mass,
-        moi: config.inertia,
-        wheel_radius: config.radius,
-        // rad per sec
-        wheel_max_angular_velocity: config.vmax / config.gearing,
-        wheel_max_torque: config.tmax * config.gearing,
-        modules: config
-            .modules
-            .map(|modu: Module<f64>| modu.translation())
-            .to_vec(),
-    };
-
-    path_builder.set_bumpers(
-        config.bumper.back + config.bumper.front,
-        config.bumper.left + config.bumper.right,
-    );
-    path_builder.add_progress_callback(solver_status_callback);
->>>>>>> 946f9473
     // Skip obstacles for now while we figure out whats wrong with them
     // for o in circleObstacles {
     //     path_builder.sgmt_circle_obstacle(0, wpt_cnt - 1, o.x, o.y, o.radius);
