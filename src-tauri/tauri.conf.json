--- conflicted
+++ resolved
@@ -6,74 +6,12 @@
     "frontendDist": "../dist",
     "devUrl": "http://localhost:1420"
   },
-<<<<<<< HEAD
-  "package": {
-    "productName": "Choreo",
-    "version": "2027.0.0-alpha-1"
-  },
-  "tauri": {
-    "allowlist": {
-      "all": false,
-      "shell": {
-        "all": false,
-        "open": true
-      },
-      "path": {
-        "all": true
-      },
-      "fs": {
-        "all": true
-      },
-      "dialog": {
-        "confirm": true,
-        "open": true,
-        "save": true,
-        "ask": true
-      },
-      "window": {
-        "setTitle": true,
-        "close": true
-      },
-      "os": {
-        "all": true
-      }
-    },
-    "bundle": {
-      "active": true,
-      "targets": [
-        "appimage",
-        "deb",
-        "dmg",
-        "nsis",
-        "rpm"
-      ],
-      "identifier": "org.sleipnirgroup",
-      "shortDescription": "Choreo",
-      "icon": [
-        "icons/32x32.png",
-        "icons/128x128.png",
-        "icons/128x128@2x.png",
-        "icons/icon.icns",
-        "icons/icon.ico"
-      ],
-      "macOS": {
-        "minimumSystemVersion": "13.3",
-        "signingIdentity": "-"
-      },
-      "externalBin": [
-        "../target/choreo-cli"
-      ]
-    },
-    "security": {
-      "csp": null
-=======
   "bundle": {
     "active": true,
     "targets": ["appimage", "deb", "dmg", "nsis", "rpm"],
     "macOS": {
       "minimumSystemVersion": "14.5",
       "signingIdentity": "-"
->>>>>>> f5489cea
     },
     "shortDescription": "Choreo",
     "icon": [
@@ -86,7 +24,7 @@
     "externalBin": ["../target/choreo-cli"]
   },
   "productName": "Choreo",
-  "version": "2025.0.3",
+  "version": "2027.0.0-alpha-1",
   "identifier": "org.sleipnirgroup",
   "plugins": {},
   "app": {
