[package]
name = "choreo"
version = "2024.1.3"
edition = "2021"
description = """\
  A graphical tool for planning time-optimized trajectories for autonomous \
  mobile robots in the FIRST Robotics Competition.\
  """
readme = "../README.md"
homepage = "https://github.com/SleipnirGroup/Choreo"
repository = "https://github.com/SleipnirGroup/Choreo.git"
license = "BSD-3-Clause"

[build-dependencies]
tauri-build = { version = "1.5.1", features = [] }

[dependencies]
<<<<<<< HEAD
tauri = { version = "1.4", features = [ "cli", "window-close", "window-set-title", "path-all", "dialog", "dialog-confirm", "dialog-save", "dialog-open", "dialog-ask", "fs-all", "shell-open", "devtools"] }
=======
tauri = { version = "1.6.0", features = [ "window-close", "window-set-title", "path-all", "dialog", "dialog-confirm", "dialog-save", "dialog-open", "dialog-ask", "fs-all", "shell-open", "devtools"] }
>>>>>>> a419edf5
serde = { version = "1.0", features = ["derive"] }
serde_json = "1.0"
trajoptlib = { git = "https://github.com/SleipnirGroup/TrajoptLib.git", rev = "85c0aadf226cc65e6f3ebd78fea6f8f94fa5403b", features = ["sleipnir"] }
open = "3"

[features]
# this feature is used for production builds or when `devPath` points to the filesystem
# DO NOT REMOVE!!
custom-protocol = ["tauri/custom-protocol"]<|MERGE_RESOLUTION|>--- conflicted
+++ resolved
@@ -15,11 +15,7 @@
 tauri-build = { version = "1.5.1", features = [] }
 
 [dependencies]
-<<<<<<< HEAD
-tauri = { version = "1.4", features = [ "cli", "window-close", "window-set-title", "path-all", "dialog", "dialog-confirm", "dialog-save", "dialog-open", "dialog-ask", "fs-all", "shell-open", "devtools"] }
-=======
-tauri = { version = "1.6.0", features = [ "window-close", "window-set-title", "path-all", "dialog", "dialog-confirm", "dialog-save", "dialog-open", "dialog-ask", "fs-all", "shell-open", "devtools"] }
->>>>>>> a419edf5
+tauri = { version = "1.6.0", features = [ "cli", "window-close", "window-set-title", "path-all", "dialog", "dialog-confirm", "dialog-save", "dialog-open", "dialog-ask", "fs-all", "shell-open", "devtools"] }
 serde = { version = "1.0", features = ["derive"] }
 serde_json = "1.0"
 trajoptlib = { git = "https://github.com/SleipnirGroup/TrajoptLib.git", rev = "85c0aadf226cc65e6f3ebd78fea6f8f94fa5403b", features = ["sleipnir"] }
