[package]
name = "choreo"
version = "0.1.0"
edition = "2021"
description = """\
  A graphical tool for planning time-optimized trajectories for autonomous \
  mobile robots in the FIRST Robotics Competition.\
  """
readme = "../README.md"
homepage = "https://github.com/SleipnirGroup/Choreo"
repository = "https://github.com/SleipnirGroup/Choreo.git"
license = "BSD-3-Clause"

[build-dependencies]
tauri-build = { version = "1.4", features = [] }

[dependencies]
tauri = { version = "1.4", features = [ "dialog-confirm", "dialog-save", "dialog-open", "fs-all", "shell-open"] }
serde = { version = "1.0", features = ["derive"] }
serde_json = "1.0"
<<<<<<< HEAD
trajoptlib = { git = "https://github.com/SleipnirGroup/TrajoptLib.git", rev = "20bb8c2ef016ceedab0dc5c0271ad9b69048039a"}
=======
trajoptlib = { git = "https://github.com/SleipnirGroup/TrajoptLib.git", rev = "20bb8c2ef016ceedab0dc5c0271ad9b69048039a" }
>>>>>>> daf49d28


[features]
# this feature is used for production builds or when `devPath` points to the filesystem
# DO NOT REMOVE!!
custom-protocol = ["tauri/custom-protocol"]<|MERGE_RESOLUTION|>--- conflicted
+++ resolved
@@ -18,11 +18,7 @@
 tauri = { version = "1.4", features = [ "dialog-confirm", "dialog-save", "dialog-open", "fs-all", "shell-open"] }
 serde = { version = "1.0", features = ["derive"] }
 serde_json = "1.0"
-<<<<<<< HEAD
-trajoptlib = { git = "https://github.com/SleipnirGroup/TrajoptLib.git", rev = "20bb8c2ef016ceedab0dc5c0271ad9b69048039a"}
-=======
 trajoptlib = { git = "https://github.com/SleipnirGroup/TrajoptLib.git", rev = "20bb8c2ef016ceedab0dc5c0271ad9b69048039a" }
->>>>>>> daf49d28
 
 
 [features]
