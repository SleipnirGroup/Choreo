--- conflicted
+++ resolved
@@ -15,11 +15,7 @@
 tauri-build = { version = "1.4", features = [] }
 
 [dependencies]
-<<<<<<< HEAD
-tauri = { version = "1.4", features = [ "global-shortcut-all", "dialog-save", "dialog-open", "fs-all", "shell-open", "devtools"] }
-=======
-tauri = { version = "1.4", features = [ "dialog-save", "dialog-open", "fs-all", "shell-open", "devtools"] }
->>>>>>> 73614510
+tauri = { version = "1.4", features = [ "dialog-save", "dialog-open", "fs-all", "shell-open"] }
 serde = { version = "1.0", features = ["derive"] }
 serde_json = "1.0"
 trajoptlib = { git = "https://github.com/SleipnirGroup/TrajoptLib.git", rev = "dbc93c780e99985a5c921be7ae7e8b2f9aa86a59" }
