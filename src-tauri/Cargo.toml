--- conflicted
+++ resolved
@@ -18,12 +18,8 @@
 tauri = { version = "1.6.0", features = [ "window-close", "window-set-title", "path-all", "dialog", "dialog-confirm", "dialog-save", "dialog-open", "dialog-ask", "fs-all", "shell-open", "devtools"] }
 serde = { version = "1.0", features = ["derive"] }
 serde_json = "1.0"
-<<<<<<< HEAD
-# trajoptlib = { git = "https://github.com/SleipnirGroup/TrajoptLib.git", rev = "733a4c0b72e83947b3c92a96544429aa09237328", features = ["sleipnir"] }
-trajoptlib = { git = "C:/Users/jashu/git/TrajoptLib", branch = "solver-status-feedback" }
-=======
-trajoptlib = { git = "https://github.com/SleipnirGroup/TrajoptLib.git", rev = "4b238aa71a1d92a8e4e9913dfc25a6ee81d57cb8", features = ["sleipnir"] }
->>>>>>> 38c76547
+#trajoptlib = { git = "https://github.com/SleipnirGroup/TrajoptLib.git", rev = "4b238aa71a1d92a8e4e9913dfc25a6ee81d57cb8", features = ["sleipnir"] }
+trajoptlib = { git = "C:/Users/jashu/git/TrajoptLib", branch = "solver-status-feedback", features = ["sleipnir"] }
 open = "3"
 lazy_static = "1.4.0"
 
