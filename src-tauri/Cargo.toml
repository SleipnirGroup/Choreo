--- conflicted
+++ resolved
@@ -18,12 +18,8 @@
 tauri = { version = "1.6.0", features = [ "window-close", "window-set-title", "path-all", "dialog", "dialog-confirm", "dialog-save", "dialog-open", "dialog-ask", "fs-all", "shell-open", "devtools"] }
 serde = { version = "1.0", features = ["derive"] }
 serde_json = "1.0"
-<<<<<<< HEAD
-# trajoptlib = { git = "https://github.com/SleipnirGroup/TrajoptLib.git", rev = "95c20be79be7557673d75d631703dc92fe6a191e" }
+# trajoptlib = { git = "https://github.com/SleipnirGroup/TrajoptLib.git", rev = "733a4c0b72e83947b3c92a96544429aa09237328", features = ["sleipnir"] }
 trajoptlib = { git = "C:/Users/jashu/git/TrajoptLib", rev = "8f44a8fe590aaf9d0d171d59785cb374580cb5f3" }
-=======
-trajoptlib = { git = "https://github.com/SleipnirGroup/TrajoptLib.git", rev = "733a4c0b72e83947b3c92a96544429aa09237328", features = ["sleipnir"] }
->>>>>>> 13f6bda5
 open = "3"
 
 [features]
