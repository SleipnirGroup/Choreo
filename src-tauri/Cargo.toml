--- conflicted
+++ resolved
@@ -18,11 +18,7 @@
 tauri = { version = "1.6.6", features = [ "os-all", "window-close", "window-set-title", "path-all", "dialog", "dialog-confirm", "dialog-save", "dialog-open", "dialog-ask", "fs-all", "shell-open", "devtools"] }
 serde = { version = "1.0", features = ["derive"] }
 serde_json = "1.0"
-<<<<<<< HEAD
- trajoptlib = { git = "https://github.com/SleipnirGroup/TrajoptLib.git", rev = "58ef24ee18957813ac44fa9bd2cac0d9a489af15", features = ["sleipnir"] }
-=======
-trajoptlib = { git = "https://github.com/SleipnirGroup/TrajoptLib.git", rev = "992f140616629b35b561741e9bba802733e02c80", features = ["sleipnir"] }
->>>>>>> bb79db0a
+trajoptlib = { git = "https://github.com/bruingineer/TrajoptLib.git", rev = "748dd18e4eec74ce3a0f2b8ee4fbf7c23aa10924", features = ["sleipnir"] }
 open = "3"
 lazy_static = "1.4.0"
 
