[package]
name = "choreo"
version = "2024.2.2"
edition = "2021"
description = """\
  A graphical tool for planning time-optimized trajectories for autonomous \
  mobile robots in the FIRST Robotics Competition.\
  """
readme = "../README.md"
homepage = "https://github.com/SleipnirGroup/Choreo"
repository = "https://github.com/SleipnirGroup/Choreo.git"
license = "BSD-3-Clause"

[build-dependencies]
tauri-build = { version = "1.5.1", features = [] }

[dependencies]
tauri = { version = "1.6.0", features = [ "window-close", "window-set-title", "path-all", "dialog", "dialog-confirm", "dialog-save", "dialog-open", "dialog-ask", "fs-all", "shell-open", "devtools"] }
serde = { version = "1.0", features = ["derive"] }
serde_json = "1.0"
<<<<<<< HEAD
trajoptlib = { git = "https://github.com/bruingineer/TrajoptLib.git", rev = "9f592ff7a4a676e7420b99a78e9fa9cb0d6f9c66", features = ["sleipnir"] }
=======
trajoptlib = { git = "https://github.com/SleipnirGroup/TrajoptLib.git", rev = "4b238aa71a1d92a8e4e9913dfc25a6ee81d57cb8", features = ["sleipnir"] }
>>>>>>> 38c76547
open = "3"

[features]
# this feature is used for production builds or when `devPath` points to the filesystem
# DO NOT REMOVE!!
custom-protocol = ["tauri/custom-protocol"]<|MERGE_RESOLUTION|>--- conflicted
+++ resolved
@@ -18,11 +18,7 @@
 tauri = { version = "1.6.0", features = [ "window-close", "window-set-title", "path-all", "dialog", "dialog-confirm", "dialog-save", "dialog-open", "dialog-ask", "fs-all", "shell-open", "devtools"] }
 serde = { version = "1.0", features = ["derive"] }
 serde_json = "1.0"
-<<<<<<< HEAD
-trajoptlib = { git = "https://github.com/bruingineer/TrajoptLib.git", rev = "9f592ff7a4a676e7420b99a78e9fa9cb0d6f9c66", features = ["sleipnir"] }
-=======
 trajoptlib = { git = "https://github.com/SleipnirGroup/TrajoptLib.git", rev = "4b238aa71a1d92a8e4e9913dfc25a6ee81d57cb8", features = ["sleipnir"] }
->>>>>>> 38c76547
 open = "3"
 
 [features]
