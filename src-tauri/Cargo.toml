[package]
name = "choreo"
version = "2024.0.4"
edition = "2021"
description = """\
  A graphical tool for planning time-optimized trajectories for autonomous \
  mobile robots in the FIRST Robotics Competition.\
  """
readme = "../README.md"
homepage = "https://github.com/SleipnirGroup/Choreo"
repository = "https://github.com/SleipnirGroup/Choreo.git"
license = "BSD-3-Clause"

[build-dependencies]
tauri-build = { version = "1.4", features = [] }

[dependencies]
<<<<<<< HEAD
tauri = { version = "1.4", features = [ "dialog-confirm", "dialog-save", "dialog-open", "fs-all", "shell-open", "devtools"] }
=======
tauri = { version = "1.4", features = [ "window-close", "window-set-title", "path-all", "dialog", "dialog-confirm", "dialog-save", "dialog-open", "dialog-ask", "fs-all", "shell-open", "devtools"] }
>>>>>>> 1c24571d
serde = { version = "1.0", features = ["derive"] }
serde_json = "1.0"
trajoptlib = { git = "https://github.com/SleipnirGroup/TrajoptLib.git", rev = "c9f8140e92dff07b2edb9c7034fea4d18dc46c9a" }
open = "3"

[features]
# this feature is used for production builds or when `devPath` points to the filesystem
# DO NOT REMOVE!!
custom-protocol = ["tauri/custom-protocol"]<|MERGE_RESOLUTION|>--- conflicted
+++ resolved
@@ -15,11 +15,7 @@
 tauri-build = { version = "1.4", features = [] }
 
 [dependencies]
-<<<<<<< HEAD
-tauri = { version = "1.4", features = [ "dialog-confirm", "dialog-save", "dialog-open", "fs-all", "shell-open", "devtools"] }
-=======
 tauri = { version = "1.4", features = [ "window-close", "window-set-title", "path-all", "dialog", "dialog-confirm", "dialog-save", "dialog-open", "dialog-ask", "fs-all", "shell-open", "devtools"] }
->>>>>>> 1c24571d
 serde = { version = "1.0", features = ["derive"] }
 serde_json = "1.0"
 trajoptlib = { git = "https://github.com/SleipnirGroup/TrajoptLib.git", rev = "c9f8140e92dff07b2edb9c7034fea4d18dc46c9a" }
