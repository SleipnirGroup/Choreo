[package]
name = "choreo"
version = "2024.1.3"
edition = "2021"
description = """\
  A graphical tool for planning time-optimized trajectories for autonomous \
  mobile robots in the FIRST Robotics Competition.\
  """
readme = "../README.md"
homepage = "https://github.com/SleipnirGroup/Choreo"
repository = "https://github.com/SleipnirGroup/Choreo.git"
license = "BSD-3-Clause"

[build-dependencies]
tauri-build = { version = "1.4", features = [] }

[dependencies]
tauri = { version = "1.4", features = [ "window-close", "window-set-title", "path-all", "dialog", "dialog-confirm", "dialog-save", "dialog-open", "dialog-ask", "fs-all", "shell-open", "devtools"] }
serde = { version = "1.0", features = ["derive"] }
serde_json = "1.0"
<<<<<<< HEAD
# trajoptlib = { git = "https://github.com/SleipnirGroup/TrajoptLib.git", rev = "95c20be79be7557673d75d631703dc92fe6a191e" }
trajoptlib = { git = "https://github.com/SleipnirGroup/TrajoptLib.git", rev = "e0f095fb1c9a9dcf1843caf6df9d012c8f35a3b0" }
=======
trajoptlib = { git = "https://github.com/SleipnirGroup/TrajoptLib.git", rev = "85c0aadf226cc65e6f3ebd78fea6f8f94fa5403b", features = ["sleipnir"] }
>>>>>>> 73d55ba4
open = "3"

[features]
# this feature is used for production builds or when `devPath` points to the filesystem
# DO NOT REMOVE!!
custom-protocol = ["tauri/custom-protocol"]<|MERGE_RESOLUTION|>--- conflicted
+++ resolved
@@ -18,12 +18,7 @@
 tauri = { version = "1.4", features = [ "window-close", "window-set-title", "path-all", "dialog", "dialog-confirm", "dialog-save", "dialog-open", "dialog-ask", "fs-all", "shell-open", "devtools"] }
 serde = { version = "1.0", features = ["derive"] }
 serde_json = "1.0"
-<<<<<<< HEAD
-# trajoptlib = { git = "https://github.com/SleipnirGroup/TrajoptLib.git", rev = "95c20be79be7557673d75d631703dc92fe6a191e" }
-trajoptlib = { git = "https://github.com/SleipnirGroup/TrajoptLib.git", rev = "e0f095fb1c9a9dcf1843caf6df9d012c8f35a3b0" }
-=======
 trajoptlib = { git = "https://github.com/SleipnirGroup/TrajoptLib.git", rev = "85c0aadf226cc65e6f3ebd78fea6f8f94fa5403b", features = ["sleipnir"] }
->>>>>>> 73d55ba4
 open = "3"
 
 [features]
