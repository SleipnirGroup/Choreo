# Auto Routines

ChoreoLib provides the `AutoFactory` class as higher level API to make it easier to create competitive and complex auto routines inside your robot code.

## Triggers vs Composition

Composition is how most teams currently architect their auto routines.
You start with 1 `SequentialCommandGroup` and add commands to it.
This works for many use cases but can get unwieldy when you have branches,
want your subsystem default command to run during an auto
or want to have concurrent command groups running independently that might handoff `Subsystems` to each other.

Triggers aim to solve these problems by providing a way to define a control flow based on reactions to state
that don't allocate `Subsystems` until they are needed.

Triggers and composition can be used together to create complex auto routines.
Both paradigms also support branching in their own way.

!!! warning
    Triggers can have "hygiene" issues if not used correctly.
    Triggers that are polled by the `CommandScheduler` should never
    be on the left hand side of a `and`/`or` method call.
    This will leak the trigger outside of the auto routine and can cause
    unexpected behavior.

## Monolithic vs Segmented Trajectories

Monolithic trajectories are a single trajectory that is run from start to finish without stopping.
This has the advantage of being simple to create and understand but can be limiting in complex autos that may require
branching. Making a new auto with this method can be time consuming as you have to create a completely new trajectory
for each new auto and are likely repeating yourself.

Segmented trajectories are a series of smaller trajectories that have defined handoff positions to smoothly transition
between them. This allows for more complex autos to be created by reusing smaller pieces of trajectories and combining
them in different ways. This can be more complex to create but can be more powerful and flexible in the long run. If every
command is named aswell it is easier to debug and understand what is happening in the auto opposed to a monolithic command group.

## Example Preamble

For the following examples we will be working on a 2024 robot similar to [1678 2024](https://www.statbotics.io/team/1678/2024).

There are already some helper methods in scope to allow us to use commands easier.

- `intake` - Extends the intake, ends when a note is acquired and automatically retracts when the command ends.
Uses the `Intake` `Subsystem`.
- `retractIntake` - Retracts the intake.
Uses the `Intake` `Subsystem`.
- `shootIfGp` - Shoots the note if the robot has one.
Uses the `Shooter` `Subsystem`.
- `aimFor(Pose2d pose)` - Aims the shooter for a specific position, also keeps the wheels spunup.
Uses the `Shooter` `Subsystem`.
- `spinnup` - Spins up the shooter wheels.
Uses the `Shooter` `Subsystem`.
- `aim` - Aims the shooter based on the current odometry position.
Uses the `Shooter` `Subsystem`.
- `resetOdometry(Pose2d pose)` - Resets the odometry to a specific position.
Uses the `Drive` `Subsystem`.
- `autoAimAndShoot` - Aims the shooter and rotates the robot to the correct angle to shoot and then shoots.
Uses the `Shooter` and `Drive` `Subsystem`.

There is also a method to make a trigger that represents if the robot owns a note.

- `yeGp(AutoRoutine routine)` - Returns a trigger that is true if the robot owns a note.
- `noGp(AutoRoutine routine)` - Returns a trigger that is true if the robot does not own a note.

There is also a helpful trigger that represents if subsystems are available to be scheduled on.

- `subsystemsAvailable(AutoRoutine routine, Set<Subsystem> subsystems)` - Returns a trigger that is true if the subsystems are available to be scheduled on.

Also assume a `import static edu.wpi.first.wpilibj2.command.Commands.*` is in scope.

## Creating an auto routine with triggers and a segmented trajectory

```java
public AutoRoutine fivePieceAutoTriggerSeg(AutoFactory factory) {
  final AutoRoutine routine = factory.newRoutine("fivePieceAuto");

  // This uses segments that all have predefined handoff points.
  // These handoff points follow a naming convention
  // C1, C2, C3: The 3 close notes, C1 having the greatest y value
  // M1, M2, M3, M4, M5: The 5 middle notes, M1 having the greatest y value
  // S1, S2, S3: 3 arbitrary shooting positions that are near the stage, S1 having the greatest y
  // value
  // AMP, SUB, SRC: The 3 starting positions

  // Try to load all the trajectories we need
  final AutoTrajectory ampToC1 = factory.trajectory("ampToC1", routine);
  final AutoTrajectory c1ToM1 = factory.trajectory("c1ToM1", routine);
  final AutoTrajectory m1ToS1 = factory.trajectory("m1ToS1", routine);
  final AutoTrajectory m1ToM2 = factory.trajectory("m1ToM2", routine);
  final AutoTrajectory m2ToS1 = factory.trajectory("m2ToS2", routine);
  final AutoTrajectory s1ToC2 = factory.trajectory("s1ToC2", routine);
  final AutoTrajectory c2ToC3 = factory.trajectory("c2ToC3", routine);

  // entry point for the auto
  // resets the odometry to the starting position,
  // then shoots the starting note,
  // then runs the trajectory to the first close note while extending the intake
  routine.enabled()
      .onTrue(
          resetOdometry(
                  ampToC1
                      .getInitialPose()
                      .orElseGet(
                          () -> {
                            routine.kill();
                            return new Pose2d();
                          }))
              .andThen(
                  autoAimAndShoot(),
                  race(
                      intake(),
                      ampToC1.cmd(),
                      aimFor(ampToC1.getFinalPose().orElseGet(Pose2d::new))))
              .withName("fivePieceAuto entry point"));

  // spinnup the shooter while no other command is using the shooter
  subsystemsAvailable(routine, spinnup().getRequirements())
      .and(routine.enabled()).onTrue(spinnup());

  // shoots the note if the robot has it, then runs the trajectory to the first middle note
  ampToC1.done().onTrue(shootIfGp()).onTrue(
      c1ToM1.cmd().beforeStarting(waitUntil(noGp(routine))));

  // extends the intake while traveling towards the first middle note
  // if the robot has the note, it goes back to shoot it,
  // otherwise it goes to the next middle note
  c1ToM1.atTime("intake").onTrue(intake());
  c1ToM1.done().and(yeGp(routine)).onTrue(m1ToS1.cmd());
  c1ToM1.done().and(noGp(routine)).onTrue(m1ToM2.cmd());

  // aims the shooter while traveling to shoot
  m1ToS1.active().whileTrue(aimFor(m1ToS1.getFinalPose().orElseGet(Pose2d::new)));
  m1ToS1.done().onTrue(shootIfGp());
  m1ToS1.done().onTrue(m1ToM2.cmd()
      .beforeStarting(waitUntil(noGp(routine))));

  // extends the intake while traveling towards the second middle note
  // go back to shoot no matter what
  m1ToM2.active().whileTrue(intake());
  m1ToM2.done().onTrue(m2ToS1.cmd());

  // aims the shooter while traveling to shoot
  m2ToS1.active().whileTrue(aimFor(m2ToS1.getFinalPose().orElseGet(Pose2d::new)));
  m2ToS1.done().onTrue(shootIfGp());
  m2ToS1.done().onTrue(s1ToC2.cmd()
      .beforeStarting(waitUntil(noGp(routine))));

  // extends the intake while traveling towards the second close note
  // if the robot has the note, it shoots it
  // otherwise it goes to the third close note
  s1ToC2.active().whileTrue(intake());
  s1ToC2.active().whileTrue(aimFor(s1ToC2.getFinalPose().orElseGet(Pose2d::new)));
  s1ToC2.done().onTrue(shootIfGp());
  s1ToC2.done().onTrue(c2ToC3.cmd()
      .beforeStarting(waitUntil(noGp(routine))));

  // extends the intake while traveling towards the third close note
  // if the robot has the note, it shoots it
  c2ToC3.active().whileTrue(intake());
  c2ToC3.done().onTrue(shootIfGp());

  return routine;
}
```

## Creating an auto routine with triggers and a monolithic trajectory

```java
public AutoRoutine fivePieceAutoTriggerMono(AutoFactory factory) {
  final AutoRoutine routine = factory.newRoutine("fivePieceAuto");

  final AutoTrajectory trajectory = factory.trajectory("fivePieceAuto", routine);

  // entry point for the auto
  // resets the odometry to the starting position,
  // then shoots the starting note,
  // then runs the trajectory to the first close note while extending the intake
  routine.enabled()
      .onTrue(
          resetOdometry(
                  trajectory.getInitialPose()
                      .orElseGet(
                          () -> {
                            routine.kill();
                            return new Pose2d();
                          }))
              .andThen(autoAimAndShoot(), trajectory.cmd())
              .withName("fivePieceAuto entry point"));

  // spinnup the shooter while no other command is running
  subsystemsAvailable(routine, spinnup().getRequirements())
      .and(routine.enabled()).onTrue(spinnup());

  // extends the intake when the intake event marker is reached
  trajectory.atTime("intake").onTrue(intake());
  // shoots the note when the shoot event marker is reached
  trajectory.atTime("shoot").onTrue(shootIfGp());

  // aims the shooter when the aim event marker is reached,
  // the aim command aims based on the next shoot event marker position
  final AtomicInteger shootIndex = new AtomicInteger(0);
  final Pose2d[] shootPositions = trajectory.collectEventPoses("shoot");
  trajectory.atTime("aim")
      .onTrue(defer(() -> aimFor(shootPositions[shootIndex.getAndIncrement()]), Set.of(shooter)));

  return routine.cmd().beforeStarting(() -> shootIndex.set(0)).withName("fivePieceAuto");
}
```

## Creating an auto routine with composition and a segmented trajectory

```java

public AutoRoutine fivePieceAutoCompositionSeg(AutoFactory factory) {
  // This uses segments that all have predefined handoff points.
  // These handoff points follow a naming convention
  // C1, C2, C3: The 3 close notes, C1 having the greatest y value
  // M1, M2, M3, M4, M5: The 5 middle notes, M1 having the greatest y value
  // S1, S2, S3: 3 arbitrary shooting positions that are near the stage, S1 having the greatest y
  // value
  // AMP, SUB, SRC: The 3 starting positions

  // Try to load all the trajectories we need
  final AutoTrajectory ampToC1 = factory.trajectory("ampToC1", factory.voidLoop());
  final Command c1ToM1 = factory.trajectoryCommand("c1ToM1");
  final Command m1ToS1 = factory.trajectoryCommand("m1ToS1");
  final Command m1ToM2 = factory.trajectoryCommand("m1ToM2");
  final Command m2ToS1 = factory.trajectoryCommand("m2ToS2");
  final Command s1ToC2 = factory.trajectoryCommand("s1ToC2");
  final Command c2ToC3 = factory.trajectoryCommand("c2ToC3");

  Pose2d startingPose;
  if (ampToC1.getInitialPose().isPresent()) {
    startingPose = ampToC1.getInitialPose().get();
  } else {
    return none();
  }

  Command ret = sequence(
          resetOdometry(startingPose),
          autoAimAndShoot(),
          deadline(
              ampToC1.cmd(), intake(), aimFor(ampToC1.getFinalPose().orElseGet(Pose2d::new))),
          shootIfGp(),
          deadline(c1ToM1, waitSeconds(0.35).andThen(intake())),
          either(
              deadline(m1ToS1, aim()).andThen(shootIfGp()),
              deadline(m1ToM2, intake()).andThen(deadline(m2ToS1, aim()), shootIfGp()),
              yeGp() // if you aren't using the triggers API these wouldn't need a custom routine
<<<<<<< HEAD
          ),
=======
              ),
>>>>>>> d534ba42
          deadline(s1ToC2, intake(), aim()),
          shootIfGp(),
          deadline(c2ToC3, intake(), spinnup()),
          shootIfGp())
      .withName("fivePieceAuto");

  return factory.commandAsAutoRoutine(ret);
}
```

## Creating an auto routine with composition and a monolithic trajectory

```java
// Don't do this
```<|MERGE_RESOLUTION|>--- conflicted
+++ resolved
@@ -248,16 +248,12 @@
               deadline(m1ToS1, aim()).andThen(shootIfGp()),
               deadline(m1ToM2, intake()).andThen(deadline(m2ToS1, aim()), shootIfGp()),
               yeGp() // if you aren't using the triggers API these wouldn't need a custom routine
-<<<<<<< HEAD
           ),
-=======
-              ),
->>>>>>> d534ba42
           deadline(s1ToC2, intake(), aim()),
           shootIfGp(),
           deadline(c2ToC3, intake(), spinnup()),
-          shootIfGp())
-      .withName("fivePieceAuto");
+          shootIfGp()
+  ).withName("fivePieceAuto");
 
   return factory.commandAsAutoRoutine(ret);
 }
