--- conflicted
+++ resolved
@@ -70,11 +70,7 @@
   if (!dimension || !unitData) {
     return `    ${errorComment}public static final double ${variableName} = ${val};`;
   }
-<<<<<<< HEAD
-  return `    public static final ${unitData.type} ${variableName} = Units.${unitData.baseUnit}.of(${val});`;
-=======
-  return `    ${errorComment}public static final ${unitData.type} ${variableName} = ${unitData.baseUnit}.of(${val});`;
->>>>>>> 7a591dcc
+  return `    ${errorComment}public static final ${unitData.type} ${variableName} = Units.${unitData.baseUnit}.of(${val});`;
 }
 
 const javaUnitData = {
