<<<<<<< HEAD
import logo from './logo.svg';
import FieldBackground from './components/FieldBackground'
=======
>>>>>>> 0b6e3fba
import Navbar  from './components/Navbar'
import Body from './components/Body'
import './App.css';

function App() {
  return (
    <div className="App">
<<<<<<< HEAD
      <Navbar></Navbar>
      <Body></Body>
=======
      <Navbar></Navbar><Body></Body>
>>>>>>> 0b6e3fba
    </div>
  );
}

export default App;<|MERGE_RESOLUTION|>--- conflicted
+++ resolved
@@ -1,8 +1,3 @@
-<<<<<<< HEAD
-import logo from './logo.svg';
-import FieldBackground from './components/FieldBackground'
-=======
->>>>>>> 0b6e3fba
 import Navbar  from './components/Navbar'
 import Body from './components/Body'
 import './App.css';
@@ -10,12 +5,7 @@
 function App() {
   return (
     <div className="App">
-<<<<<<< HEAD
-      <Navbar></Navbar>
-      <Body></Body>
-=======
       <Navbar></Navbar><Body></Body>
->>>>>>> 0b6e3fba
     </div>
   );
 }
