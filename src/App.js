import "./App.css";
import { DocumentManager } from "./document/DocumentManager";
import { createContext } from "react";
import { observer } from "mobx-react";
<<<<<<< HEAD

import icons from "@mui/icons-material";
=======
>>>>>>> 8299ccd9
import { ThemeProvider, createTheme } from "@mui/material/styles";
import CssBaseline from "@mui/material/CssBaseline";
import Body from "./Body";
function App() {
  const DocumentManagerContext = createContext(null);
  const documentManager = new DocumentManager();

  const buttonOverrides = {
    // Name of the slot
    root: ({ ownerState, theme }) => ({
      // Some CSS
      fontSize: "1rem",
<<<<<<< HEAD

      color: "white",
      borderRadius: "10px",
      marginInline: "0.3rem",
      boxSizing: "border-box",
      backgroundColor:
        ownerState.color === "primary" && theme.palette.primary.main,

=======

      color: "white",
      borderRadius: "10px",
      marginInline: "0.3rem",
      boxSizing: "border-box",
      backgroundColor:
        ownerState.color === "primary" && theme.palette.primary.main,

>>>>>>> 8299ccd9
      "&:hover": {
        backgroundColor:
          ownerState.color === "primary" && theme.palette.secondary.main,
      },
    }),
  };
  const checkboxOverrides = {
    root: {
      // Some CSS
      color: "white",
      width: 24,
      height: 24,
    },
  };
  // theming for mui components
  const themeOptions = {
    palette: {
      mode: "dark",

      primary: { main: "rgb(125, 115, 231)" },
      secondary: { main: "rgb(95, 85, 205)" },
    },
    components: {
      // Name of the component
      MuiButton: { styleOverrides: buttonOverrides },
      MuiIconButton: { styleOverrides: buttonOverrides },
      MuiCheckbox: { styleOverrides: checkboxOverrides },
    },
  };
  return (
    <CssBaseline>
      <ThemeProvider theme={createTheme(themeOptions)}>
        <DocumentManagerContext.Provider value={documentManager}>
          <Body></Body>
        </DocumentManagerContext.Provider>
      </ThemeProvider>
    </CssBaseline>
  );
}

export default observer(App);<|MERGE_RESOLUTION|>--- conflicted
+++ resolved
@@ -2,11 +2,6 @@
 import { DocumentManager } from "./document/DocumentManager";
 import { createContext } from "react";
 import { observer } from "mobx-react";
-<<<<<<< HEAD
-
-import icons from "@mui/icons-material";
-=======
->>>>>>> 8299ccd9
 import { ThemeProvider, createTheme } from "@mui/material/styles";
 import CssBaseline from "@mui/material/CssBaseline";
 import Body from "./Body";
@@ -19,25 +14,12 @@
     root: ({ ownerState, theme }) => ({
       // Some CSS
       fontSize: "1rem",
-<<<<<<< HEAD
-
       color: "white",
       borderRadius: "10px",
       marginInline: "0.3rem",
       boxSizing: "border-box",
       backgroundColor:
         ownerState.color === "primary" && theme.palette.primary.main,
-
-=======
-
-      color: "white",
-      borderRadius: "10px",
-      marginInline: "0.3rem",
-      boxSizing: "border-box",
-      backgroundColor:
-        ownerState.color === "primary" && theme.palette.primary.main,
-
->>>>>>> 8299ccd9
       "&:hover": {
         backgroundColor:
           ownerState.color === "primary" && theme.palette.secondary.main,
