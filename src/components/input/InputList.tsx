import { observer } from "mobx-react";
import React, { Component, PropsWithChildren } from "react";
import DocumentManagerContext from "../../document/DocumentManager";
import styles from "./InputList.module.css";

type Props = {
  noCheckbox?: boolean;
  rowGap?: number;
  style?: React.CSSProperties;
};

type State = object;

class InputList extends Component<PropsWithChildren<Props>, State> {
  static contextType = DocumentManagerContext;
  declare context: React.ContextType<typeof DocumentManagerContext>;
  state = {};
  render() {
    const className =
      styles.InputList +
      " " +
      (this.props.noCheckbox ?? false ? styles.NoCheckbox : "");
<<<<<<< HEAD
    let rowGap = this.props.rowGap ?? 0;

=======
    const rowGap = this.props.rowGap ?? 0;
>>>>>>> 6096f611
    return (
      <div className={className} style={{ rowGap, ...this.props.style }}>
        {this.props.children}
      </div>
    );
  }
}
export default observer(InputList);<|MERGE_RESOLUTION|>--- conflicted
+++ resolved
@@ -20,12 +20,7 @@
       styles.InputList +
       " " +
       (this.props.noCheckbox ?? false ? styles.NoCheckbox : "");
-<<<<<<< HEAD
-    let rowGap = this.props.rowGap ?? 0;
-
-=======
     const rowGap = this.props.rowGap ?? 0;
->>>>>>> 6096f611
     return (
       <div className={className} style={{ rowGap, ...this.props.style }}>
         {this.props.children}
