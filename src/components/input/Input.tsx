--- conflicted
+++ resolved
@@ -115,24 +115,11 @@
         <Tooltip disableInteractive title={this.props.titleTooltip ?? ""}>
           <span
             className={
-<<<<<<< HEAD
               styles.Title +
               " " +
               (this.props.enabled ? "" : styles.Disabled) +
               " " +
               (this.props.titleTooltip === undefined ? "" : styles.Tooltip)
-=======
-              styles.Title + " " + (this.props.enabled ? "" : styles.Disabled)
-            }
-            style={
-              (this.props.titleTooltip ?? "") == ""
-                ? {}
-                : {
-                    textDecorationLine: "underline",
-                    textDecorationStyle: "dotted",
-                    textUnderlineOffset: "2px"
-                  }
->>>>>>> 6096f611
             }
           >
             {this.props.title}
