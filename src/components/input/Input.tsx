--- conflicted
+++ resolved
@@ -144,13 +144,9 @@
             this.focusedMode();
           }}
           onBlur={(e) => {
-<<<<<<< HEAD
-            let newNumber = parseFloat(
+            const newNumber = parseFloat(
               parse(this.state.editedValue).evaluate().toString()
             );
-=======
-            const newNumber = parseFloat(this.state.editedValue);
->>>>>>> a5a8fda2
             if (!Number.isNaN(newNumber)) {
               this.props.setNumber(newNumber);
             }
