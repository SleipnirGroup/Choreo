--- conflicted
+++ resolved
@@ -25,11 +25,7 @@
   }
   image: HTMLImageElement;
   topYPerc: number = 0;
-<<<<<<< HEAD
-  leftXPerc :number = 0;
-=======
   leftXPerc: number = 0;
->>>>>>> 139d123b
   bottomYPerc: number = 0;
   rightXPerc: number = 0;
   aspectRatio: number = 0;
@@ -42,10 +38,6 @@
   }
   containerRef: React.RefObject<HTMLDivElement>;
 
-<<<<<<< HEAD
-  
-=======
->>>>>>> 139d123b
   constructor(props : Props) {
     super(props);
     window.addEventListener('resize', ()=>{this.setState({shouldUpdate: true});});
@@ -54,17 +46,9 @@
     this.image.src = `/fields/${this.state.fieldConfig["field-image"]}`;
     this.aspectRatio = this.image.naturalWidth / this.image.naturalHeight;
     this.topYPerc = 100 * this.state.fieldConfig['field-corners']['top-left'][1] / this.image.naturalHeight;
-<<<<<<< HEAD
-    this.leftXPerc = 100* this.state.fieldConfig['field-corners']['top-left'][0] / this.image.naturalWidth;
-    this.bottomYPerc = 100 - (100 *this.state.fieldConfig['field-corners']['bottom-right'][1] / this.image.naturalHeight);
-    this.rightXPerc = 100 -(100 * this.state.fieldConfig['field-corners']['bottom-right'][0] / this.image.naturalWidth);
-
-    
-=======
     this.leftXPerc = 100 * this.state.fieldConfig['field-corners']['top-left'][0] / this.image.naturalWidth;
     this.bottomYPerc = 100 - (100 *this.state.fieldConfig['field-corners']['bottom-right'][1] / this.image.naturalHeight);
     this.rightXPerc = 100 - (100 * this.state.fieldConfig['field-corners']['bottom-right'][0] / this.image.naturalWidth);    
->>>>>>> 139d123b
   }
   
   componentDidMount(): void {
@@ -74,17 +58,11 @@
   shouldComponentUpdate(nextProps: Readonly<Props>, nextState: Readonly<State>, nextContext: any): boolean {
       return nextState.shouldUpdate;
   }
-<<<<<<< HEAD
-  componentDidUpdate(prevProps: Readonly<Props>, prevState: Readonly<State>, snapshot?: any): void {
-    this.setState({shouldUpdate: false});
-  }
-=======
 
   componentDidUpdate(prevProps: Readonly<Props>, prevState: Readonly<State>, snapshot?: any): void {
     this.setState({shouldUpdate: false});
   }
   
->>>>>>> 139d123b
   render() {
     let containerWidth = this.containerRef.current?.getBoundingClientRect().width || this.props.containerWidth;
     let containerHeight = this.containerRef.current?.getBoundingClientRect().height || this.props.containerHeight;
