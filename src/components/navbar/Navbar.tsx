import React, { Component } from "react";
import DocumentManagerContext from "../../document/DocumentManager";
import Tooltip from "@mui/material/Tooltip";
import styles from "./Navbar.module.css";
import { observer } from "mobx-react";
import { ToggleButton, ToggleButtonGroup } from "@mui/material";
import {
  NavbarItemData,
<<<<<<< HEAD
  NavbarItemSectionLengths,
=======
  NavbarItemSectionLengths
>>>>>>> 6096f611
} from "../../document/UIStateStore";

type Props = object;

type State = object;

class Navbar extends Component<Props, State> {
  static contextType = DocumentManagerContext;
  context!: React.ContextType<typeof DocumentManagerContext>;
  state = {};

  render() {
    const { selectedNavbarItem, setSelectedNavbarItem } =
      this.context.model.uiState;
    return (
      <div className={styles.Container}>
<<<<<<< HEAD
        {NavbarItemSectionLengths.map((endSplit, sectionIdx) =>
          sectionIdx != 2 || this.context.model.document.usesObstacles ? (
            <ToggleButtonGroup
              className={styles.ToggleGroup}
              exclusive
              value={`${selectedNavbarItem}`}
              onChange={(e, newSelection) => {
                setSelectedNavbarItem(Number.parseInt(newSelection) ?? -1);
              }}
              key={sectionIdx}
            >
              {NavbarItemData.map(
                (item, index) =>
                  index <= endSplit &&
                  index > (NavbarItemSectionLengths[sectionIdx - 1] ?? -1) && (
                    //@ts-ignore
                    <Tooltip
                      disableInteractive
                      value={`${index}`}
                      title={item.name}
                      key={`${sectionIdx}_${index}`}
=======
        {NavbarItemSectionLengths.filter(
          (endSplit, sectionIdx) =>
            sectionIdx != NavbarItemSectionLengths.length - 1 ||
            this.context.model.document.usesObstacles
        ).map((endSplit, sectionIdx) => (
          <ToggleButtonGroup
            className={styles.ToggleGroup}
            exclusive
            value={`${selectedNavbarItem}`}
            onChange={(e, newSelection) => {
              setSelectedNavbarItem(Number.parseInt(newSelection) ?? -1);
            }}
            key={sectionIdx}
          >
            {NavbarItemData.map(
              (item, index) =>
                index <= endSplit &&
                index > (NavbarItemSectionLengths[sectionIdx - 1] ?? -1) && (
                  <Tooltip
                    disableInteractive
                    value={`${index}`}
                    title={item.name}
                    key={`${sectionIdx}_${index}`}
                  >
                    <ToggleButton
                      value={`${index}`}
                      sx={{
                        color: "var(--accent-purple)",
                        "&.Mui-selected": {
                          color: "var(--select-yellow)"
                        }
                      }}
>>>>>>> 6096f611
                    >
                      <ToggleButton
                        value={`${index}`}
                        sx={{
                          color: "var(--accent-purple)",
                          "&.Mui-selected": {
                            color: "var(--select-yellow)",
                          },
                        }}
                      >
                        {item.icon}
                      </ToggleButton>
                    </Tooltip>
                  )
              )}
            </ToggleButtonGroup>
          ) : (
            <></>
          )
        )}
      </div>
    );
  }
}
export default observer(Navbar);<|MERGE_RESOLUTION|>--- conflicted
+++ resolved
@@ -6,11 +6,7 @@
 import { ToggleButton, ToggleButtonGroup } from "@mui/material";
 import {
   NavbarItemData,
-<<<<<<< HEAD
-  NavbarItemSectionLengths,
-=======
-  NavbarItemSectionLengths
->>>>>>> 6096f611
+  NavbarItemSectionEnds
 } from "../../document/UIStateStore";
 
 type Props = object;
@@ -27,8 +23,7 @@
       this.context.model.uiState;
     return (
       <div className={styles.Container}>
-<<<<<<< HEAD
-        {NavbarItemSectionLengths.map((endSplit, sectionIdx) =>
+        {NavbarItemSectionEnds.map((endSplit, sectionIdx) =>
           sectionIdx != 2 || this.context.model.document.usesObstacles ? (
             <ToggleButtonGroup
               className={styles.ToggleGroup}
@@ -42,47 +37,13 @@
               {NavbarItemData.map(
                 (item, index) =>
                   index <= endSplit &&
-                  index > (NavbarItemSectionLengths[sectionIdx - 1] ?? -1) && (
+                  index > (NavbarItemSectionEnds[sectionIdx - 1] ?? -1) && (
                     //@ts-ignore
                     <Tooltip
                       disableInteractive
                       value={`${index}`}
                       title={item.name}
                       key={`${sectionIdx}_${index}`}
-=======
-        {NavbarItemSectionLengths.filter(
-          (endSplit, sectionIdx) =>
-            sectionIdx != NavbarItemSectionLengths.length - 1 ||
-            this.context.model.document.usesObstacles
-        ).map((endSplit, sectionIdx) => (
-          <ToggleButtonGroup
-            className={styles.ToggleGroup}
-            exclusive
-            value={`${selectedNavbarItem}`}
-            onChange={(e, newSelection) => {
-              setSelectedNavbarItem(Number.parseInt(newSelection) ?? -1);
-            }}
-            key={sectionIdx}
-          >
-            {NavbarItemData.map(
-              (item, index) =>
-                index <= endSplit &&
-                index > (NavbarItemSectionLengths[sectionIdx - 1] ?? -1) && (
-                  <Tooltip
-                    disableInteractive
-                    value={`${index}`}
-                    title={item.name}
-                    key={`${sectionIdx}_${index}`}
-                  >
-                    <ToggleButton
-                      value={`${index}`}
-                      sx={{
-                        color: "var(--accent-purple)",
-                        "&.Mui-selected": {
-                          color: "var(--select-yellow)"
-                        }
-                      }}
->>>>>>> 6096f611
                     >
                       <ToggleButton
                         value={`${index}`}
