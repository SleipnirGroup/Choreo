--- conflicted
+++ resolved
@@ -7,10 +7,10 @@
 import {
   NavbarItemData,
   NavbarItemSectionLengths,
-<<<<<<< HEAD
-=======
-  NavbarItemSplitPoints,
->>>>>>> b84478d7
+
+
+
+
 } from "../../document/UIStateStore";
 
 type Props = {};
@@ -28,15 +28,9 @@
       this.context.model.uiState;
     return (
       <div className={styles.Container}>
-<<<<<<< HEAD
         {NavbarItemSectionLengths.map((endSplit, sectionIdx) => (
-=======
-        {NavbarItemSectionLengths.filter(
-          (endSplit, sectionIdx) =>
-            sectionIdx != NavbarItemSectionLengths.length - 1 ||
-            this.context.model.document.usesObstacles
-        ).map((endSplit, sectionIdx) => (
->>>>>>> b84478d7
+          (sectionIdx != 2 ||
+          this.context.model.document.usesObstacles) ? (
           <ToggleButtonGroup
             className={styles.ToggleGroup}
             exclusive
@@ -48,30 +42,30 @@
           >
             {NavbarItemData.map(
               (item, index) =>
-                index <= endSplit &&
-                index > (NavbarItemSectionLengths[sectionIdx - 1] ?? -1) && (
-                  //@ts-ignore
-                  <Tooltip
-                    disableInteractive
+              index <= endSplit &&
+              index > (NavbarItemSectionLengths[sectionIdx - 1] ?? -1) && (
+                //@ts-ignore
+                <Tooltip
+                  disableInteractive
+                  value={`${index}`}
+                  title={item.name}
+                  key={`${sectionIdx}_${index}`}
+                >
+                  <ToggleButton
                     value={`${index}`}
-                    title={item.name}
-                    key={`${sectionIdx}_${index}`}
+                    sx={{
+                      color: "var(--accent-purple)",
+                      "&.Mui-selected": {
+                        color: "var(--select-yellow)",
+                      },
+                    }}
                   >
-                    <ToggleButton
-                      value={`${index}`}
-                      sx={{
-                        color: "var(--accent-purple)",
-                        "&.Mui-selected": {
-                          color: "var(--select-yellow)",
-                        },
-                      }}
-                    >
-                      {item.icon}
-                    </ToggleButton>
-                  </Tooltip>
-                )
-            )}
-          </ToggleButtonGroup>
+                    {item.icon}
+                  </ToggleButton>
+                </Tooltip>
+              )
+          )}
+          </ToggleButtonGroup>) : (<></>)
         ))}
 
         {/* </span> */}
