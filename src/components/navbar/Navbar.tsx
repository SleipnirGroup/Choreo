--- conflicted
+++ resolved
@@ -24,15 +24,9 @@
       <div className={styles.Container}>
         <PathSelect></PathSelect>
         <span>
-<<<<<<< HEAD
+
           Grid
           <input type='checkbox' checked={this.context.uiState.fieldGridView} onChange={(e)=>this.context.uiState.setFieldGridView(e.target.checked)}></input>
-        <button id="addPath" className={styles.action} onClick={()=>this.context.uiState.setRobotConfigOpen(true)}>
-              <FontAwesomeIcon icon={faGear}></FontAwesomeIcon>
-        </button>
-        <button id="save" className={styles.action} onClick={()=>{this.context.model.saveFile()}}><FontAwesomeIcon icon={faSave}></FontAwesomeIcon></button>
-        <button id="generatePath" className={styles.action} onClick={()=>this.context.model.pathlist.activePath.generatePath()}>Generate Path</button>
-=======
           <Tooltip title="Settings">
             <IconButton className={styles.action} onClick={()=>this.context.uiState.setRobotConfigOpen(true)}>
               <SettingsIcon />
@@ -48,7 +42,6 @@
               <ShapeLineIcon />
             </IconButton>
           </Tooltip>
->>>>>>> 2732c337
         </span>
       </div>
     )
