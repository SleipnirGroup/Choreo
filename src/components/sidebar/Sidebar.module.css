.Container {
    display:flex;
    flex-direction: row;
    justify-content: flex-start;
}
.Sidebar{
    background-color: #2C2C2C;
    
    /* align-self: center; */
    display: flex;
    flex-direction: column;
    justify-content: space-between;
<<<<<<< HEAD
    align-items: center;
    width: 100px;
=======
    width: 60px;
>>>>>>> e5cbb90d
    color: white;
    box-sizing: border-box;
}
.WaypointPanel{
    overflow-x:hidden;
    overflow-y: scroll;
    width:500px;
    background-color: #414141;
    color: white;
    display: flex;
    flex-direction: column;
    justify-content: flex-start;
}
.WaypointList{
    outline: 1px solid #3F3F3F;
    padding-top: 8px;
    padding-left: 10px;
    display: flex;
    flex-direction: column;
    align-items: center;
    width: 100%;
    height: 100%;
    box-sizing: border-box;
    overflow-y: scroll;
}
.WaypointPanel{
    overflow-x:hidden;
    overflow-y: scroll;
    padding-left: 10px;
    width:200px;
    background-color: #414141;
    color: white;
    display: flex;
    flex-direction: column;
    justify-content: flex-start;
}

button, select {
    background-color: #4D4D4D;
    color: white;
    font-weight: bold;
    height: 1.5em;
    align-items: center;
    text-align: center;
    font-size: 1rem;
    border: 0px;
    border-radius: 6px;
    margin: 5px;
}<|MERGE_RESOLUTION|>--- conflicted
+++ resolved
@@ -10,12 +10,9 @@
     display: flex;
     flex-direction: column;
     justify-content: space-between;
-<<<<<<< HEAD
+
     align-items: center;
     width: 100px;
-=======
-    width: 60px;
->>>>>>> e5cbb90d
     color: white;
     box-sizing: border-box;
 }
