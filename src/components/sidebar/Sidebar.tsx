--- conflicted
+++ resolved
@@ -5,17 +5,11 @@
 import {observer} from "mobx-react"
 import SidebarWaypoint from "./SidebarWaypoint";
 import WaypointPanel from "./WaypointPanel";
-<<<<<<< HEAD
 import styles from './Sidebar.module.css';
 import waypointStyles from './SidebarWaypoint.module.css';
-=======
-
 import {faDiscord, faGithub} from '@fortawesome/free-brands-svg-icons'
 import {faGear} from '@fortawesome/free-solid-svg-icons'
 import { FontAwesomeIcon } from '@fortawesome/react-fontawesome'
-const styles = require('./Sidebar.module.css').default;
-const waypointStyles = require('./SidebarWaypoint.module.css').default;
->>>>>>> 27b2d5d5
 
 const getListStyle = (isDraggingOver : boolean) => ({
   background: isDraggingOver ? "lightblue" : "transparent",
@@ -94,14 +88,9 @@
         </Droppable>
         
       </DragDropContext>
-<<<<<<< HEAD
-      <div >Discord</div>
-      
-=======
-      <FontAwesomeIcon className={styles.Icon} icon={faGithub} onClick={()=>{shell.openExternal("https://github.com/SleipnirGroup/UntitledWaypointEditor")}}></FontAwesomeIcon>
-      <FontAwesomeIcon className={styles.Icon} icon={faDiscord} onClick={()=>{shell.openExternal("https://discord.com")}}></FontAwesomeIcon>
+      <FontAwesomeIcon className={styles.Icon} icon={faGithub} }></FontAwesomeIcon>
+      <FontAwesomeIcon className={styles.Icon} icon={faDiscord} }></FontAwesomeIcon>
       <FontAwesomeIcon className={styles.Icon} icon={faGear} onClick={()=>{this.context.uiState.setRobotConfigOpen(true)}}></FontAwesomeIcon>
->>>>>>> 27b2d5d5
       </div>
       <WaypointPanel waypoint={this.context.model.pathlist.activePath.lowestSelectedPoint()}></WaypointPanel>
       </div>
