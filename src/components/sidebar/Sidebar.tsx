import React, { Component} from "react";
import { DragDropContext, Droppable } from "react-beautiful-dnd";
<<<<<<< HEAD
import DocumentManagerContext from "../../document/DocumentManager";
import {IHolonomicWaypointStore } from "../../document/DocumentModel";
import {observer} from "mobx-react"
import {shell} from 'electron';
=======
import HolonomicWaypoint from "../../datatypes/HolonomicWaypoint";
import DocumentManagerContext, { DocumentManager } from "../../document/DocumentManager";
import { HolonomicWaypointStore, IHolonomicWaypointStore } from "../../document/DocumentModel";
import {observer} from "mobx-react"
>>>>>>> e5cbb90d
import SidebarWaypoint from "./SidebarWaypoint";
import WaypointPanel from "./WaypointPanel";
const styles = require('./Sidebar.module.css').default;
const waypointStyles = require('./SidebarWaypoint.module.css').default;

<<<<<<< HEAD
=======
// a little function to help us with reordering the result



>>>>>>> e5cbb90d
const getListStyle = (isDraggingOver : boolean) => ({
  background: isDraggingOver ? "lightblue" : "transparent",
  
});

type Props = {};
type State = {items: Array<SidebarWaypoint>};

class Sidebar extends Component<Props, State> {
  static contextType = DocumentManagerContext;
  declare context: React.ContextType<typeof DocumentManagerContext>;
  state = {
    items: new Array<SidebarWaypoint>(),
    selectedIndex:1
  }
  constructor(props: Props) {
    super(props);
    
    this.onDragEnd = this.onDragEnd.bind(this);
  }
  reorder ( startIndex: number, endIndex: number) {
    this.context.model.pathlist.activePath.reorder(startIndex, endIndex);
  };
  onDragEnd(result: any) {
    // dropped outside the list
    if (!result.destination) {
      return;
    }

    this.reorder(
      result.source.index,
      result.destination.index
    );
  }

  newWaypoint(): void {
    this.context.model.pathlist.activePath.addWaypoint();
<<<<<<< HEAD
    
  }
  componentDidMount(): void {
=======
    console.log("adding waypoint")
    
  }
  componentDidMount(): void {
    console.log(this.context);
>>>>>>> e5cbb90d
  }
  // Normally you would want to split things out into separate components.
  // But in this example everything is just done in one place for simplicity
  render() {

    let waypoints = this.context.model.pathlist.activePath.waypoints.map(
      (holonomicWaypoint: IHolonomicWaypointStore, index: number)=>
<<<<<<< HEAD
        new SidebarWaypoint({waypoint: holonomicWaypoint, index:index, context:this.context})
=======
        new SidebarWaypoint({waypoint: holonomicWaypoint, index:index})
>>>>>>> e5cbb90d
    );
    return (
      <div className={styles.Container}>
      <div className={styles.Sidebar}>
<<<<<<< HEAD
=======
      <div>
>>>>>>> e5cbb90d
      <DragDropContext onDragEnd={this.onDragEnd}>

        <Droppable droppableId="droppable">
          {(provided, snapshot) => (
            <div
              {...provided.droppableProps}
              ref={provided.innerRef}
              className={styles.WaypointList}
              style={getListStyle(snapshot.isDraggingOver)}

            >
              {waypoints.map((item, index) => {
<<<<<<< HEAD
                return item.render();
=======
                return <div onClick={()=>{this.context.model.pathlist.activePath.selectOnly(index);}}>{item.render()}</div>;
>>>>>>> e5cbb90d
              })}
              {provided.placeholder}
              <button onClick={()=>this.newWaypoint()} className={waypointStyles.Container}>+</button>
            </div>
            
            
          )}
          
        </Droppable>
        
      </DragDropContext>
<<<<<<< HEAD

      <div onClick={()=>{shell.openExternal("https://discord.com")}}>Discord</div>
=======
      </div>
      <a href="https://discord.gg/JTHnsEC6sE">.</a>
>>>>>>> e5cbb90d
      
      </div>
      <WaypointPanel waypoint={this.context.model.pathlist.activePath.lowestSelectedPoint()}></WaypointPanel>
      </div>
    );
  }
}
export default observer(Sidebar);<|MERGE_RESOLUTION|>--- conflicted
+++ resolved
@@ -1,28 +1,14 @@
 import React, { Component} from "react";
 import { DragDropContext, Droppable } from "react-beautiful-dnd";
-<<<<<<< HEAD
 import DocumentManagerContext from "../../document/DocumentManager";
 import {IHolonomicWaypointStore } from "../../document/DocumentModel";
 import {observer} from "mobx-react"
 import {shell} from 'electron';
-=======
-import HolonomicWaypoint from "../../datatypes/HolonomicWaypoint";
-import DocumentManagerContext, { DocumentManager } from "../../document/DocumentManager";
-import { HolonomicWaypointStore, IHolonomicWaypointStore } from "../../document/DocumentModel";
-import {observer} from "mobx-react"
->>>>>>> e5cbb90d
 import SidebarWaypoint from "./SidebarWaypoint";
 import WaypointPanel from "./WaypointPanel";
 const styles = require('./Sidebar.module.css').default;
 const waypointStyles = require('./SidebarWaypoint.module.css').default;
 
-<<<<<<< HEAD
-=======
-// a little function to help us with reordering the result
-
-
-
->>>>>>> e5cbb90d
 const getListStyle = (isDraggingOver : boolean) => ({
   background: isDraggingOver ? "lightblue" : "transparent",
   
@@ -59,18 +45,9 @@
   }
 
   newWaypoint(): void {
-    this.context.model.pathlist.activePath.addWaypoint();
-<<<<<<< HEAD
-    
+    this.context.model.pathlist.activePath.addWaypoint();   
   }
   componentDidMount(): void {
-=======
-    console.log("adding waypoint")
-    
-  }
-  componentDidMount(): void {
-    console.log(this.context);
->>>>>>> e5cbb90d
   }
   // Normally you would want to split things out into separate components.
   // But in this example everything is just done in one place for simplicity
@@ -78,19 +55,11 @@
 
     let waypoints = this.context.model.pathlist.activePath.waypoints.map(
       (holonomicWaypoint: IHolonomicWaypointStore, index: number)=>
-<<<<<<< HEAD
         new SidebarWaypoint({waypoint: holonomicWaypoint, index:index, context:this.context})
-=======
-        new SidebarWaypoint({waypoint: holonomicWaypoint, index:index})
->>>>>>> e5cbb90d
     );
     return (
       <div className={styles.Container}>
       <div className={styles.Sidebar}>
-<<<<<<< HEAD
-=======
-      <div>
->>>>>>> e5cbb90d
       <DragDropContext onDragEnd={this.onDragEnd}>
 
         <Droppable droppableId="droppable">
@@ -103,11 +72,9 @@
 
             >
               {waypoints.map((item, index) => {
-<<<<<<< HEAD
+
                 return item.render();
-=======
-                return <div onClick={()=>{this.context.model.pathlist.activePath.selectOnly(index);}}>{item.render()}</div>;
->>>>>>> e5cbb90d
+
               })}
               {provided.placeholder}
               <button onClick={()=>this.newWaypoint()} className={waypointStyles.Container}>+</button>
@@ -119,13 +86,7 @@
         </Droppable>
         
       </DragDropContext>
-<<<<<<< HEAD
-
       <div onClick={()=>{shell.openExternal("https://discord.com")}}>Discord</div>
-=======
-      </div>
-      <a href="https://discord.gg/JTHnsEC6sE">.</a>
->>>>>>> e5cbb90d
       
       </div>
       <WaypointPanel waypoint={this.context.model.pathlist.activePath.lowestSelectedPoint()}></WaypointPanel>
