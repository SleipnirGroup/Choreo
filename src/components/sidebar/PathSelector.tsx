import {
  KeyboardArrowDown,
  PriorityHigh,
  Route,
  Settings,
  ShapeLine
} from "@mui/icons-material";
import DeleteIcon from "@mui/icons-material/Delete";
<<<<<<< HEAD
import { IconButton, TextField, Tooltip } from "@mui/material";
import { dialog } from "@tauri-apps/api";
=======
import {
  CircularProgress,
  IconButton,
  TextField,
  Tooltip
} from "@mui/material";
import { confirm } from "@tauri-apps/plugin-dialog";
>>>>>>> ef13486e
import { observer } from "mobx-react";
import React, { Component } from "react";
import { toast } from "react-toastify";
import { deletePath, doc, renamePath } from "../../document/DocumentManager";
import styles from "./Sidebar.module.css";
import ExpressionInput from "../input/ExpressionInput";
import ExpressionInputList from "../input/ExpressionInputList";
import GenerateInProgress from "../../assets/GenerateInProgress";
import { SavingState } from "../../document/UIStateStore";
import SaveInProgress from "../../assets/SaveInProgress";

type Props = object;

type State = object;

type OptionProps = { uuid: string };
type OptionState = {
  renaming: boolean;
  renameError: boolean;
  name: string;
  settingsOpen: boolean;
};

class PathSelectorIcon extends Component<
  {
    generating: boolean;
    saveState: SavingState;
    selected: boolean;
    upToDate: boolean;
    onGenerate: () => void;
  },
  object
> {
  render() {
    if (this.props.generating) {
      return (
        <GenerateInProgress
          sx={{
            color: this.props.selected
              ? "var(--select-yellow)"
              : "var(--accent-purple)"
            // marginInline: "2px"
          }}
        ></GenerateInProgress>
      );
    }
    if (this.props.saveState == SavingState.SAVING) {
      return (
        <SaveInProgress
          sx={{
            color: this.props.selected
              ? "var(--select-yellow)"
              : "var(--accent-purple)"
            // marginInline: "2px"
          }}
        ></SaveInProgress>
      );
    }
    if (this.props.saveState == SavingState.ERROR) {
      return (
        <PriorityHigh
          className={styles.SidebarIcon}
          htmlColor={
            this.props.selected
              ? "var(--select-yellow)"
              : "var(--accent-purple)"
          }
        ></PriorityHigh>
      );
    }
    if (this.props.upToDate) {
      return (
        <Route
          className={styles.SidebarIcon}
          htmlColor={
            this.props.selected
              ? "var(--select-yellow)"
              : "var(--accent-purple)"
          }
        />
      );
    }
    return (
      <IconButton
        className={styles.SidebarIcon}
        onClick={(e) => {
          e.preventDefault();
          e.stopPropagation();
          this.props.onGenerate();
        }}
      >
        <ShapeLine
          className={styles.SidebarIcon}
          htmlColor={
            this.props.selected
              ? "var(--select-yellow)"
              : "var(--accent-purple)"
          }
        ></ShapeLine>
      </IconButton>
    );
  }
}
class PathSelectorOption extends Component<OptionProps, OptionState> {
  state = {
    renaming: false,
    renameError: false,
    name: this.getPath().name,
    settingsOpen: false
  };
  nameInputRef = React.createRef<HTMLInputElement>();
  getSelected() {
    return this.props.uuid == doc.pathlist.activePathUUID;
  }
  getPath() {
    return doc.pathlist.paths.get(this.props.uuid)!;
  }
  startRename() {
    this.setState({ renaming: true });
    this.nameInputRef.current!.value = this.getPath().name;
  }
  completeRename() {
    if (!this.checkName()) {
      const newName = this.nameInputRef.current!.value;
      if (newName !== this.getPath().name) {
        renamePath(this.props.uuid, newName);
      }
    }
    this.escapeRename();
  }
  escapeRename() {
    this.setState({
      renaming: false,
      renameError: false,
      name: this.getPath().name
    });
  }
  checkName(): boolean {
    const inputName = this.nameInputRef.current!.value;
    const error =
      inputName.length == 0 ||
      inputName.includes("/") ||
      inputName.includes("\\") ||
      inputName.includes(".") ||
      this.searchForName(this.nameInputRef.current!.value);
    this.setState({ renameError: error, name: inputName });
    return error;
  }
  searchForName(name: string): boolean {
    const didFind =
      Array.from(doc.pathlist.paths.keys())
        .filter((uuid) => uuid !== this.props.uuid)
        .map((uuid) => doc.pathlist.paths.get(uuid)!.name)
        .find((existingName) => existingName === name) !== undefined;
    return didFind;
  }
  render() {
    // this is here to use the data we care about during actual rendering
    // so mobx knows to rerender this component when it changes
    this.searchForName("");
    const selected = this.props.uuid == doc.pathlist.activePathUUID;
    const name = this.getPath().name;
    if (name != this.state.name && !this.state.renaming) {
      this.state.name = name;
    }
    return (
      <span
        className={styles.SidebarItem + " " + (selected ? styles.Selected : "")}
        style={{ borderWidth: 0, borderLeftWidth: 4, height: "auto" }}
        onClick={() => {
          toast.dismiss(); // remove toasts that showed from last path, which is irrelevant for the new path

          doc.pathlist.setActivePathUUID(this.props.uuid);
        }}
      >
        {/* This is a separate component so that the whole PathSelectorOption
            doesn't have to re-render after generation */}
        <PathSelectorIcon
          selected={this.getSelected()}
          saveState={this.getPath().ui.savingState}
          upToDate={this.getPath().ui.upToDate}
          onGenerate={() => doc.generatePath(this.props.uuid)}
          generating={this.getPath().ui.generating}
        ></PathSelectorIcon>
        <TextField
          className={styles.SidebarLabel}
          variant={this.state.renaming ? "outlined" : "standard"}
          inputRef={this.nameInputRef}
          error={this.state.renameError}
          style={{
            display: "block",
            maxWidth: "100%",
            flexGrow: "1",
            verticalAlign: "middle",
            userSelect: "none",
            height: "24px"
          }}
          spellCheck={false}
          onChange={() => this.checkName()}
          value={this.state.name}
          onKeyDown={(event) => {
            if (event.key == "Enter") {
              this.nameInputRef.current!.blur();
            }
            if (event.key == "Escape") {
              this.escapeRename();
            }
          }}
          inputProps={{
            readOnly: !this.state.renaming,
            style: { userSelect: "none" }
          }}
          InputProps={{ disableUnderline: false }}
          onFocus={(e) => {
            e.preventDefault();
          }}
          onDoubleClick={(e) => {
            e.preventDefault();
            e.stopPropagation();
            this.startRename();
            this.nameInputRef.current!.focus();
          }}
          onBlur={() => this.completeRename()}
          onDoubleClickCapture={(e) => {
            e.stopPropagation();
            this.startRename();
            setTimeout(() => this.nameInputRef.current!.select(), 0.001);
          }}
          sx={{
            marginLeft: "-4px",
            ".MuiInputBase-root": {
              "&:before": {
                borderBottom: "2px solid transparent"
              },
              width: "100%",
              height: "1.5em",
              userSelect: "none",
              padding: "4px"
            }
          }}
        ></TextField>
        <div>
          <Tooltip disableInteractive title="Path Config">
            <IconButton
              className={styles.SidebarRightIcon}
              onClick={(e) => {
                e.stopPropagation();
                this.setState({ settingsOpen: !this.state.settingsOpen });
              }}
            >
              {this.state.settingsOpen ? (
                <KeyboardArrowDown></KeyboardArrowDown>
              ) : (
                <Settings></Settings>
              )}
            </IconButton>
          </Tooltip>
          <Tooltip disableInteractive title="Delete Path">
            <IconButton
              className={styles.SidebarRightIcon}
              onClick={(e) => {
                e.stopPropagation();
                confirm(`Delete "${this.getPath().name}"?`).then((result) => {
                  if (result) {
                    deletePath(this.props.uuid);
                  }
                });
              }}
            >
              <DeleteIcon></DeleteIcon>
            </IconButton>
          </Tooltip>
        </div>
        {/* Settings part */}
        {this.state.settingsOpen && (
          <>
            <span className={styles.SidebarVerticalLine}></span>
            <span style={{ gridColumn: "2 / span 2" }}>
              <ExpressionInputList>
                <ExpressionInput
                  title="dt"
                  enabled={true}
                  number={this.getPath().params.targetDt}
                ></ExpressionInput>
              </ExpressionInputList>
            </span>
          </>
        )}
      </span>
    );
  }
}

class PathSelector extends Component<Props, State> {
  state = {};

  Option = observer(PathSelectorOption);
  render() {
    return (
      <div>
        <div className={styles.WaypointList}>
          {Array.from(doc.pathlist.paths.keys()).map((uuid) => (
            <this.Option uuid={uuid} key={uuid}></this.Option>
          ))}
        </div>
      </div>
    );
  }
}
export default observer(PathSelector);<|MERGE_RESOLUTION|>--- conflicted
+++ resolved
@@ -6,18 +6,8 @@
   ShapeLine
 } from "@mui/icons-material";
 import DeleteIcon from "@mui/icons-material/Delete";
-<<<<<<< HEAD
 import { IconButton, TextField, Tooltip } from "@mui/material";
-import { dialog } from "@tauri-apps/api";
-=======
-import {
-  CircularProgress,
-  IconButton,
-  TextField,
-  Tooltip
-} from "@mui/material";
 import { confirm } from "@tauri-apps/plugin-dialog";
->>>>>>> ef13486e
 import { observer } from "mobx-react";
 import React, { Component } from "react";
 import { toast } from "react-toastify";
