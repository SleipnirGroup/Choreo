import { observer } from "mobx-react";
import React, { Component } from "react";
import DocumentManagerContext from "../../document/DocumentManager";
import Slider from "@mui/material/Slider";
import { Tooltip } from "@mui/material";
import { NavbarItemData } from "../../document/UIStateStore";
import { Room } from "@mui/icons-material";
import { IEventMarkerStore } from "../../document/EventMarkerStore";

type Props = object;

type State = object;

class PathAnimationSlider extends Component<Props, State> {
  static contextType = DocumentManagerContext;
  context!: React.ContextType<typeof DocumentManagerContext>;
  totalTime = 0;
  render() {
    const activePath = this.context.model.document.pathlist.activePath;
    this.totalTime = activePath.getTotalTimeSeconds();
    return (
      <>
        <Slider
          defaultValue={0}
          step={0.01}
          min={0}
          max={this.totalTime}
          marks={
            activePath.generated.length > 0
              ? activePath.generatedWaypoints
                  .flatMap((point, idx) => {
                    let type = 0;
                    if (point.isInitialGuess) {
                      type = 3; // Guess
                    } else if (point.headingConstrained) {
                      type = 0; // Full
                    } else if (point.translationConstrained) {
                      type = 1; // Translation
                    } else {
                      type = 2; // Empty
                    }
                    if (type == 3 || type == 2) {
                      return [];
                    }
                    var color = "white";
                    if (idx === 0) {
                      color = "green";
                    } else if (
                      idx ===
                      activePath.generatedWaypoints.length - 1
                    ) {
                      color = "red";
                    }
                    return [
                      {
                        value: point.timestamp,
                        label: (
                          <Tooltip
                            disableInteractive
                            title={idx + 1}
                            key={idx + 1}
                          >
                            <span>
                              {React.cloneElement(NavbarItemData[type].icon, {
                                htmlColor: color,
                              })}
                            </span>
                          </Tooltip>
                        ),
                      },
                    ];
                  })
                  .concat(
                    activePath.eventMarkers.flatMap(
                      (marker: IEventMarkerStore) => {
                        if (marker.timestamp === undefined) {
                          return [];
                        }
                        return {
                          value: marker.timestamp,
                          label: (
<<<<<<< HEAD
                            <span>
                              <Room
                                htmlColor={
                                  marker.selected
                                    ? "var(--select-yellow)"
                                    : "white"
                                }
                                stroke="black"
                                strokeWidth="0.5"
                                fontSize="large"
                                style={{
                                  transform: "translateY(calc(-3px - 50%))",
                                }}
                              ></Room>
                            </span>
                          ),
                        };
                      }
                    )
                  )
=======
                            <Tooltip
                              disableInteractive
                              title={idx + 1}
                              key={idx + 1}
                            >
                              <span>
                                {React.cloneElement(
                                  NavbarItemData[point.type].icon,
                                  {
                                    htmlColor: point.selected
                                      ? "var(--select-yellow)"
                                      : "white"
                                  }
                                )}
                              </span>
                            </Tooltip>
                          )
                        }
                      ]
                )
>>>>>>> 6096f611
              : false
          }
          aria-label="Default"
          valueLabelDisplay="auto"
          valueLabelFormat={(x: number) => x.toFixed(2)}
          value={this.context.model.uiState.pathAnimationTimestamp}
          onChange={(e, newVal) =>
            this.context.model.uiState.setPathAnimationTimestamp(
              newVal as number
            )
          }
          sx={{
            flexGrow: "1",
            width: "2",
            marginInline: "10px",
            ".MuiSlider-track, .MuiSlider-thumb": {
              transition: "unset",
              WebkitTransition: "unset"
            },
            ".MuiSlider-thumb": {
              width: "24px",
              height: "24px",
              zIndex: 2,
              ":hover,:active": {
                width: "24px",
                height: "24px"
              }
            },
            ".MuiSlider-mark": {
              display: "none"
            },
            ".MuiSlider-markLabel": {
              top: "unset",
              transform: "translateX(-50%) translateY(-10px)",
              zIndex: 1
            }
          }}
        />
        <span
          style={{ width: "min-content", whiteSpace: "nowrap" }}
        >{`${this.context.model.uiState.pathAnimationTimestamp.toFixed(
          1
        )} s / ${this.totalTime.toFixed(1)} s`}</span>
      </>
    );
  }
}
export default observer(PathAnimationSlider);<|MERGE_RESOLUTION|>--- conflicted
+++ resolved
@@ -79,7 +79,6 @@
                         return {
                           value: marker.timestamp,
                           label: (
-<<<<<<< HEAD
                             <span>
                               <Room
                                 htmlColor={
@@ -100,28 +99,6 @@
                       }
                     )
                   )
-=======
-                            <Tooltip
-                              disableInteractive
-                              title={idx + 1}
-                              key={idx + 1}
-                            >
-                              <span>
-                                {React.cloneElement(
-                                  NavbarItemData[point.type].icon,
-                                  {
-                                    htmlColor: point.selected
-                                      ? "var(--select-yellow)"
-                                      : "white"
-                                  }
-                                )}
-                              </span>
-                            </Tooltip>
-                          )
-                        }
-                      ]
-                )
->>>>>>> 6096f611
               : false
           }
           aria-label="Default"
