<<<<<<< HEAD
.Flex {
=======
.FlexContainer {
>>>>>>> e5cbb90d
    background-color: #1E1E1E;
    flex: 1;
    display: flex;
    flex-direction: row;
    min-width: 0;
    min-height: 0;
}
.Container{
    width: 100%;
    height: 100%;
    min-width: 0;
    min-height: 0;
    position:relative;
}
.FieldBackground{
    /* width: max-content; */
    background-position: center;
    background-size: contain;
    background-repeat: no-repeat;
    position:relative;
    
<<<<<<< HEAD
}
.Overlay{
    background-repeat: repeat;
        background-size: calc(100% / 16.4592) calc(100%/8.2296); /* 1 meter in pixels*/
        background-position-y: calc((0.81) * 100%/8.2296);
        background-position-x: calc((0.52) * 100%/16.4592);
        background-image:url('data:image/png;base64,iVBORw0KGgoAAAANSUhEUgAAACgAAAAoBAMAAAB+0KVeAAAAHlBMVEUAAABkZGRkZGRkZGRkZGRkZGRkZGRkZGRkZGRkZGSH0mEbAAAACnRSTlMAzDPDPPPYnGMw2CgMzQAAAChJREFUKM9jgAPOAgZMwGIwKkhXQSUY0BCCMxkEYUAsEM4cjI4fwYIAf2QMNbUsZjcAAAAASUVORK5CYII=');
}


.Container svg {
    position: absolute;
    top: 0;
    left: 0;
    width: 100%;
    height:100%;
=======
>>>>>>> e5cbb90d
}<|MERGE_RESOLUTION|>--- conflicted
+++ resolved
@@ -1,8 +1,5 @@
-<<<<<<< HEAD
+
 .Flex {
-=======
-.FlexContainer {
->>>>>>> e5cbb90d
     background-color: #1E1E1E;
     flex: 1;
     display: flex;
@@ -24,7 +21,6 @@
     background-repeat: no-repeat;
     position:relative;
     
-<<<<<<< HEAD
 }
 .Overlay{
     background-repeat: repeat;
@@ -41,6 +37,4 @@
     left: 0;
     width: 100%;
     height:100%;
-=======
->>>>>>> e5cbb90d
 }