--- conflicted
+++ resolved
@@ -69,13 +69,8 @@
             ></ConstraintsConfigPanel>
           )}
         {selectedSidebar !== undefined &&
-<<<<<<< HEAD
           "event" in selectedSidebar &&
           activePath.markers.find(
-=======
-          "offset" in selectedSidebar &&
-          activePath.trajectory.markers.find(
->>>>>>> e12cd25c
             (marker) =>
               marker.uuid == (selectedSidebar as IEventMarkerStore)!.uuid
           ) && (
