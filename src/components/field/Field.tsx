--- conflicted
+++ resolved
@@ -57,9 +57,6 @@
               constraint={selectedSidebar as IConstraintStore}
             ></ConstraintsConfigPanel>
           )}
-<<<<<<< HEAD
-
-=======
         {selectedSidebar !== undefined &&
           "radius" in selectedSidebar &&
           activePath.obstacles.find(
@@ -75,7 +72,6 @@
             <RobotConfigPanel></RobotConfigPanel>
           </div>
         )}
->>>>>>> 1c24571d
         <VisibilityPanel></VisibilityPanel>
         <Tooltip
           disableInteractive
