<<<<<<< HEAD
import React, { Component} from 'react'
=======
import React, { Component, ReactNode } from 'react'
>>>>>>> e5cbb90d
import DocumentManagerContext from '../../document/DocumentManager';
import FieldOverlay from './FieldOverlay';
const styles = require("./Field.module.css").default;

type PropsWithContext = {
  containerHeight: number;
  containerWidth: number;
  context:React.ContextType<typeof DocumentManagerContext>;
}
type Props = {
  containerHeight: number;
  containerWidth: number;}

<<<<<<< HEAD
type State = {shouldUpdate: boolean}

export class Field extends Component<PropsWithContext, State> {
  static contextType = DocumentManagerContext;
  declare context: React.ContextType<typeof DocumentManagerContext>;
  mounted: boolean = false;
  state = {
    shouldUpdate: false
=======
type State = {shouldUpdate: boolean, overlayHeightPx: number, overlayWidthPx: number}

export default class Field extends Component<Props, State> {
  static contextType = DocumentManagerContext;
  declare context: React.ContextType<typeof DocumentManagerContext>;
  state = {
    shouldUpdate: false,
    overlayHeightPx: 300,
    overlayWidthPx: 300
>>>>>>> e5cbb90d
  }
  image: HTMLImageElement;
  topYPerc: number = 0;
  leftXPerc :number = 0;
  bottomYPerc: number = 0;
  rightXPerc: number = 0;
  aspectRatio: number = 0;
  fieldOverlayStyle = {
    position:'relative', 
    top:`${this.topYPerc}%`,
    left:`${this.leftXPerc}%`,
    bottom:`${this.bottomYPerc}%`,
    right:`${this.rightXPerc}%`,
  }
  containerRef: React.RefObject<HTMLDivElement>;
  backgroundRef: React.RefObject<HTMLDivElement>;
  overlayRef: React.RefObject<HTMLDivElement>;

  
  constructor(props : PropsWithContext) {
    super(props);
<<<<<<< HEAD

    this.containerRef = React.createRef<HTMLDivElement>();
    this.backgroundRef = React.createRef<HTMLDivElement>();
    this.overlayRef = React.createRef<HTMLDivElement>();
    let fieldConfig = this.props.context.fieldConfig;
    this.topYPerc = 100 * fieldConfig['field-corners']['top-left'][1] / fieldConfig['field-image-size'][1];
    this.leftXPerc = 100* fieldConfig['field-corners']['top-left'][0] / fieldConfig['field-image-size'][0];
    
    this.bottomYPerc = 100 - (100 *fieldConfig['field-corners']['bottom-right'][1] / fieldConfig['field-image-size'][1]);
    this.rightXPerc = 100 - (100 * fieldConfig['field-corners']['bottom-right'][0] / fieldConfig['field-image-size'][0]);
  }
  
  handleResize() {
  }
  componentDidMount(): void {
    this.mounted = true;
    
    window.addEventListener('resize', ()=>{this.handleResize();});
    this.handleResize();
    this.forceUpdate();
=======
    console.log(this.context);
    
    this.containerRef = React.createRef<HTMLDivElement>();
    this.backgroundRef = React.createRef<HTMLDivElement>();
    this.overlayRef = React.createRef<HTMLDivElement>();    
    this.image = document.createElement("img");
  }
  
  handleResize() {
    this.setState({
      overlayWidthPx:this.overlayRef.current?.getBoundingClientRect().width || 100,
      overlayHeightPx:this.overlayRef.current?.getBoundingClientRect().height || 100,
      shouldUpdate: true
    })
  }
  componentDidMount(): void {
    let fieldConfig = this.context.fieldConfig;
    
    
    this.image.src = `/fields/${fieldConfig["field-image"]}`;
      this.image.onload= (
        (event : Event)=>{
          this.topYPerc = 100 * fieldConfig['field-corners']['top-left'][1] / this.image.naturalHeight;
    this.leftXPerc = 100* fieldConfig['field-corners']['top-left'][0] / this.image.naturalWidth;
    
    this.bottomYPerc = 100 - (100 *fieldConfig['field-corners']['bottom-right'][1] / this.image.naturalHeight);
    this.rightXPerc = 100 - (100 * fieldConfig['field-corners']['bottom-right'][0] / this.image.naturalWidth);
          this.setState({shouldUpdate:true});
        }
      )

    
    
    window.addEventListener('resize', ()=>{this.handleResize();});
    this.handleResize();
>>>>>>> e5cbb90d
  }
 
  render() {
    
<<<<<<< HEAD
    return (
      <div className={styles.Flex}>
=======
    console.log(`${this.image.naturalWidth} / ${this.image.naturalHeight}`);
    return (
      <div className={styles.FlexContainer}>
>>>>>>> e5cbb90d
      <div className={styles.Container} ref={this.containerRef}>
        <div className={styles.FieldBackground} ref={this.backgroundRef}
          style={
            
<<<<<<< HEAD
            {aspectRatio: `${this.context.fieldConfig['field-image-size'][0]} / ${this.context.fieldConfig['field-image-size'][1]}`,
=======
            {aspectRatio: `${this.image.naturalWidth} / ${this.image.naturalHeight}`,
>>>>>>> e5cbb90d
            maxHeight:'100%',
            maxWidth:'100%',
              backgroundImage:`url('/fields/${this.context.fieldConfig["field-image"]}')`
          }}>
        {/*TODO replace this div with a FieldOverlay component*/}
<<<<<<< HEAD
        <div ref={this.overlayRef} className={styles.Overlay} style= {{
=======
        <div ref={this.overlayRef} style= {{
>>>>>>> e5cbb90d
    position:'absolute', 
    top:`${this.topYPerc}%`,
    left:`${this.leftXPerc}%`,
    bottom: `${this.bottomYPerc}%`,
<<<<<<< HEAD
    right:`${this.rightXPerc}%`
  }}>
    <FieldOverlay waypoints={this.context.model.pathlist.activePath.waypoints}></FieldOverlay>
=======
    right:`${this.rightXPerc}%`,
    background:'red'
  }}>
    <FieldOverlay heightpx={this.state.overlayHeightPx} widthpx={this.state.overlayWidthPx} ></FieldOverlay>
>>>>>>> e5cbb90d
  </div>
          </div>
  </div>
  </div>
    )
  }
}
const FieldWithContext = (props: Props) => {
  const context = React.useContext(DocumentManagerContext);
  return <Field {...props} context={context}></Field>
}
export default FieldWithContext<|MERGE_RESOLUTION|>--- conflicted
+++ resolved
@@ -1,8 +1,6 @@
-<<<<<<< HEAD
+
 import React, { Component} from 'react'
-=======
-import React, { Component, ReactNode } from 'react'
->>>>>>> e5cbb90d
+
 import DocumentManagerContext from '../../document/DocumentManager';
 import FieldOverlay from './FieldOverlay';
 const styles = require("./Field.module.css").default;
@@ -16,7 +14,7 @@
   containerHeight: number;
   containerWidth: number;}
 
-<<<<<<< HEAD
+
 type State = {shouldUpdate: boolean}
 
 export class Field extends Component<PropsWithContext, State> {
@@ -25,17 +23,7 @@
   mounted: boolean = false;
   state = {
     shouldUpdate: false
-=======
-type State = {shouldUpdate: boolean, overlayHeightPx: number, overlayWidthPx: number}
 
-export default class Field extends Component<Props, State> {
-  static contextType = DocumentManagerContext;
-  declare context: React.ContextType<typeof DocumentManagerContext>;
-  state = {
-    shouldUpdate: false,
-    overlayHeightPx: 300,
-    overlayWidthPx: 300
->>>>>>> e5cbb90d
   }
   image: HTMLImageElement;
   topYPerc: number = 0;
@@ -57,7 +45,6 @@
   
   constructor(props : PropsWithContext) {
     super(props);
-<<<<<<< HEAD
 
     this.containerRef = React.createRef<HTMLDivElement>();
     this.backgroundRef = React.createRef<HTMLDivElement>();
@@ -78,88 +65,32 @@
     window.addEventListener('resize', ()=>{this.handleResize();});
     this.handleResize();
     this.forceUpdate();
-=======
-    console.log(this.context);
-    
-    this.containerRef = React.createRef<HTMLDivElement>();
-    this.backgroundRef = React.createRef<HTMLDivElement>();
-    this.overlayRef = React.createRef<HTMLDivElement>();    
-    this.image = document.createElement("img");
-  }
-  
-  handleResize() {
-    this.setState({
-      overlayWidthPx:this.overlayRef.current?.getBoundingClientRect().width || 100,
-      overlayHeightPx:this.overlayRef.current?.getBoundingClientRect().height || 100,
-      shouldUpdate: true
-    })
-  }
-  componentDidMount(): void {
-    let fieldConfig = this.context.fieldConfig;
-    
-    
-    this.image.src = `/fields/${fieldConfig["field-image"]}`;
-      this.image.onload= (
-        (event : Event)=>{
-          this.topYPerc = 100 * fieldConfig['field-corners']['top-left'][1] / this.image.naturalHeight;
-    this.leftXPerc = 100* fieldConfig['field-corners']['top-left'][0] / this.image.naturalWidth;
-    
-    this.bottomYPerc = 100 - (100 *fieldConfig['field-corners']['bottom-right'][1] / this.image.naturalHeight);
-    this.rightXPerc = 100 - (100 * fieldConfig['field-corners']['bottom-right'][0] / this.image.naturalWidth);
-          this.setState({shouldUpdate:true});
-        }
-      )
-
-    
-    
-    window.addEventListener('resize', ()=>{this.handleResize();});
-    this.handleResize();
->>>>>>> e5cbb90d
   }
  
   render() {
     
-<<<<<<< HEAD
     return (
       <div className={styles.Flex}>
-=======
-    console.log(`${this.image.naturalWidth} / ${this.image.naturalHeight}`);
-    return (
-      <div className={styles.FlexContainer}>
->>>>>>> e5cbb90d
+
       <div className={styles.Container} ref={this.containerRef}>
         <div className={styles.FieldBackground} ref={this.backgroundRef}
           style={
             
-<<<<<<< HEAD
             {aspectRatio: `${this.context.fieldConfig['field-image-size'][0]} / ${this.context.fieldConfig['field-image-size'][1]}`,
-=======
-            {aspectRatio: `${this.image.naturalWidth} / ${this.image.naturalHeight}`,
->>>>>>> e5cbb90d
             maxHeight:'100%',
             maxWidth:'100%',
               backgroundImage:`url('/fields/${this.context.fieldConfig["field-image"]}')`
           }}>
-        {/*TODO replace this div with a FieldOverlay component*/}
-<<<<<<< HEAD
         <div ref={this.overlayRef} className={styles.Overlay} style= {{
-=======
-        <div ref={this.overlayRef} style= {{
->>>>>>> e5cbb90d
     position:'absolute', 
     top:`${this.topYPerc}%`,
     left:`${this.leftXPerc}%`,
     bottom: `${this.bottomYPerc}%`,
-<<<<<<< HEAD
+
     right:`${this.rightXPerc}%`
   }}>
     <FieldOverlay waypoints={this.context.model.pathlist.activePath.waypoints}></FieldOverlay>
-=======
-    right:`${this.rightXPerc}%`,
-    background:'red'
-  }}>
-    <FieldOverlay heightpx={this.state.overlayHeightPx} widthpx={this.state.overlayWidthPx} ></FieldOverlay>
->>>>>>> e5cbb90d
+
   </div>
           </div>
   </div>
