--- conflicted
+++ resolved
@@ -16,10 +16,6 @@
   const waypoints = activePath.path.waypoints;
   return (
     <>
-<<<<<<< HEAD
-    
-=======
->>>>>>> b4a690f0
       {/* Draw circles on each waypoint */}
       {selectedConstraintDefinition!.wptScope &&
         waypoints.map((point, index) => {
