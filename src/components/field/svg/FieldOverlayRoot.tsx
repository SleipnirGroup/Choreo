import { observer } from "mobx-react";
import React, { Component } from "react";
import DocumentManagerContext from "../../../document/DocumentManager";
import OverlayWaypoint from "./OverlayWaypoint";
import * as d3 from "d3";
import FieldGrid from "./FieldGrid";
import FieldPathLines from "./FieldPathLines";
import InterpolatedRobot from "./InterpolatedRobot";
import { NavbarLabels, ViewLayers } from "../../../document/UIStateStore";
import FieldGeneratedLines from "./FieldGeneratedLines";
import FieldAxisLines from "./FieldAxisLines";
import FieldConstraintsAddLayer from "./FieldConstraintsAddLayer";
import FieldObstacle from "./FieldObstacles";
import { v4 as uuidv4 } from "uuid";
import { CircularObstacleStore } from "../../../document/CircularObstacleStore";
import FieldImage24 from "./fields/FieldImage24";
import FieldEventMarkers from "./FieldEventMarkers";
import FieldSamples from "./FieldSamples";
import FieldGeneratedWaypoints from "./FieldGeneratedWaypoints";
import FieldEventMarkerAddLayer from "./FieldEventMarkerAddLayer";

type Props = object;

type State = {
  xPan: number;
  yPan: number;
  zoom: number;
};

class FieldOverlayRoot extends Component<Props, State> {
  private static instance: FieldOverlayRoot | null = null;
  static contextType = DocumentManagerContext;
  declare context: React.ContextType<typeof DocumentManagerContext>;
  state = {
    xPan: 0,
    yPan: 0,
    zoom: 1
  };
  canvasHeightMeters: number;
  canvasWidthMeters: number;
  svgRef: React.RefObject<SVGSVGElement>;
  frameRef: React.RefObject<SVGGElement>;
  constructor(props: Props) {
    super(props);
    this.svgRef = React.createRef<SVGSVGElement>();
    this.frameRef = React.createRef<SVGGElement>();

    this.zoomBehavior = d3
      .zoom<SVGGElement, undefined>()
      .scaleExtent([0.3, 12])
      .on("zoom", (e) => this.zoomed(e));
  }

  zoomBehavior: d3.ZoomBehavior<SVGGElement, undefined>;

  // x, y, k are the center coordinates (x, y) and scale factor (k = {0.3, 12})
  private center(x: number, y: number, k: number) {
    const transition = d3.transition().duration(750).ease(d3.easeCubicOut);

    d3.select<SVGGElement, undefined>(this.svgRef.current!).call(
      this.zoomBehavior.scaleTo,
      k
    );

    d3.select<SVGGElement, undefined>(this.svgRef.current!)
      .transition(transition)
      .call(this.zoomBehavior.translateTo, x, -y);
  }

  componentDidMount(): void {
    window.addEventListener("resize", () => this.handleResize());

    window.addEventListener("center", (e) => {
      console.log(`Centering on ${e}`);
      console.log(`current zoom level: ${this.state.zoom}`);
      this.center(
        (e as CustomEvent).detail.x,
        (e as CustomEvent).detail.y,
        (e as CustomEvent).detail.k
      );
    });

    this.handleResize();

    d3.select<SVGGElement, undefined>(this.svgRef.current!)
      .call(this.zoomBehavior)
      .on("dblclick.zoom", null);
  }

  zoomed(e: any) {
    this.handleResize();
    this.setState({
      xPan: e.transform.x,
      yPan: e.transform.y,
      zoom: e.transform.k
    });
  }
  screenSpaceToFieldSpace(
    current: SVGSVGElement | null,
    { x, y }: { x: number; y: number }
  ): { x: number; y: number } {
    if (current && current !== undefined) {
      let origin = current.createSVGPoint();
      origin.x = x;
      origin.y = y;
      origin = origin.matrixTransform(
        this.frameRef.current!.getScreenCTM()!.inverse()
      );
      return { x: origin.x, y: origin.y };
    }
    return { x: 0, y: 0 };
  }
  getScalingFactor(current: SVGSVGElement | null): number {
    if (current && current !== undefined) {
      let origin = current.createSVGPoint();
      origin.x = 0;
      origin.y = 0;
      let zeroOne = current.createSVGPoint();
      zeroOne.x = 0;
      zeroOne.y = 1;
      origin = origin.matrixTransform(
        this.frameRef.current!.getScreenCTM()!.inverse()
      );
      zeroOne = zeroOne.matrixTransform(
        this.frameRef.current!.getScreenCTM()!.inverse()
      );
      return -(zeroOne.y - origin.y);
    }
    return 0;
  }
  handleResize() {
    console.log(`current zoom level: ${this.state.zoom}`);

    const factor = this.getScalingFactor(this.svgRef?.current);
    this.context.model.uiState.setFieldScalingFactor(factor);
  }
  render() {
    this.canvasHeightMeters = FieldImage24.WIDTH_M + 1;
    this.canvasWidthMeters = FieldImage24.LENGTH_M + 1;
<<<<<<< HEAD
    let layers = this.context.model.uiState.layers;
    let constraintSelected = this.context.model.uiState.isConstraintSelected();
    let eventMarkerSelected =
      this.context.model.uiState.isEventMarkerSelected();
=======
    const layers = this.context.model.uiState.layers;
    const constraintSelected =
      this.context.model.uiState.isConstraintSelected();
>>>>>>> 6096f611
    return (
      <svg
        ref={this.svgRef}
        viewBox={`${-0.5} ${0.5 - this.canvasHeightMeters} ${
          this.canvasWidthMeters
        } ${this.canvasHeightMeters}`}
        xmlns="http://www.w3.org/2000/svg"
        style={{
          width: "100%",
          height: "100%",
          position: "absolute",
          top: 0,
          left: 0
        }}
        //
        id="field-svg-container"
      >
        <g
          transform={`
              matrix(${this.state.zoom} 0  0 ${-this.state.zoom} ${
                this.state.xPan
              } ${this.state.yPan})`}
          ref={this.frameRef}
          id="rootFrame"
        >
          <FieldAxisLines></FieldAxisLines>
          {/* Background */}
          {layers[ViewLayers.Field] && (
            <>
              {/* <JSONFieldImage24 opacity={10} imageHeightPx={1556} imageWidthPx={3112}></JSONFieldImage24> */}
              <FieldImage24></FieldImage24>
            </>
          )}
          {layers[ViewLayers.Grid] && <FieldGrid></FieldGrid>}
          {/* Obstacle and waypoint mouse capture*/}
          {layers[ViewLayers.Waypoints] &&
            this.context.model.uiState.isNavbarWaypointSelected() && (
              <circle
                cx={0}
                cy={0}
                r={10000}
                style={{ fill: "transparent" }}
                onClick={(e) => this.createWaypoint(e)}
              ></circle>
            )}
          {layers[ViewLayers.Obstacles] &&
            this.context.model.uiState.isNavbarObstacleSelected() && (
              <circle
                cx={0}
                cy={0}
                r={10000}
                style={{ fill: "transparent" }}
                onClick={(e) => this.createObstacle(e)}
              ></circle>
            )}
          {layers[ViewLayers.Obstacles] &&
            this.context.model.document.pathlist.activePath.obstacles.map(
              (obstacle, index) => (
                <FieldObstacle
                  obstacle={obstacle}
                  index={index}
                  key={obstacle.uuid}
                ></FieldObstacle>
              )
            )}
          {/* Line paths */}
          {layers[ViewLayers.Waypoints] && <FieldPathLines></FieldPathLines>}
          {layers[ViewLayers.Trajectory] && (
            <FieldGeneratedLines></FieldGeneratedLines>
          )}
          {layers[ViewLayers.Samples] && layers[ViewLayers.Trajectory] && (
            <FieldSamples></FieldSamples>
          )}
          {layers[ViewLayers.Samples] && layers[ViewLayers.Trajectory] && (
            <FieldGeneratedWaypoints></FieldGeneratedWaypoints>
          )}
          <FieldEventMarkers></FieldEventMarkers>
          {layers[ViewLayers.Waypoints] &&
            this.context.model.document.pathlist.activePath.waypoints.map(
              (point, index) => {
                const activePath =
                  this.context.model.document.pathlist.activePath;
                if (
                  (activePath.visibleWaypointsStart <= index &&
                    activePath.visibleWaypointsEnd >= index) ||
                  !layers[ViewLayers.Focus]
                ) {
                  return (
                    <OverlayWaypoint
                      waypoint={point}
                      index={index}
                      key={point.uuid}
                    ></OverlayWaypoint>
                  );
                }
              }
            )}
          {constraintSelected && (
            <FieldConstraintsAddLayer></FieldConstraintsAddLayer>
          )}
          {eventMarkerSelected && (
            <FieldEventMarkerAddLayer></FieldEventMarkerAddLayer>
          )}
          {layers[ViewLayers.Trajectory] && (
            <InterpolatedRobot
              timestamp={this.context.model.uiState.pathAnimationTimestamp}
            ></InterpolatedRobot>
          )}
        </g>
      </svg>
    );
  }
  createWaypoint(e: React.MouseEvent<SVGCircleElement, MouseEvent>): void {
    if (e.currentTarget === e.target) {
      const coords = this.screenSpaceToFieldSpace(this.svgRef?.current, {
        x: e.clientX,
        y: e.clientY
      });
      this.context.history.startGroup(() => {
        const newPoint =
          this.context.model.document.pathlist.activePath.addWaypoint();
        newPoint.setX(coords.x);
        newPoint.setY(coords.y);
        newPoint.setSelected(true);
        const selectedItem = this.context.model.uiState.selectedNavbarItem;
        if (
          selectedItem == NavbarLabels.TranslationWaypoint ||
          selectedItem == NavbarLabels.EmptyWaypoint
        ) {
          newPoint.setHeadingConstrained(false);
        }
        if (selectedItem == NavbarLabels.EmptyWaypoint) {
          newPoint.setTranslationConstrained(false);
        }
        if (selectedItem == NavbarLabels.InitialGuessPoint) {
          newPoint.setInitialGuess(true);
        }
      });
      this.context.history.stopGroup();
    }
  }
  createObstacle(e: React.MouseEvent<SVGCircleElement, MouseEvent>): void {
    if (e.currentTarget === e.target) {
      const coords = this.screenSpaceToFieldSpace(this.svgRef?.current, {
        x: e.clientX,
        y: e.clientY
      });
      this.context.history.startGroup(() => {
        this.context.model.document.pathlist.activePath.addObstacle(
          CircularObstacleStore.create({
            x: coords.x,
            y: coords.y,
            radius: 0.5,
            uuid: uuidv4()
          })
        );
      });
      this.context.history.stopGroup();
    }
  }
}

export default observer(FieldOverlayRoot);<|MERGE_RESOLUTION|>--- conflicted
+++ resolved
@@ -137,16 +137,11 @@
   render() {
     this.canvasHeightMeters = FieldImage24.WIDTH_M + 1;
     this.canvasWidthMeters = FieldImage24.LENGTH_M + 1;
-<<<<<<< HEAD
-    let layers = this.context.model.uiState.layers;
-    let constraintSelected = this.context.model.uiState.isConstraintSelected();
-    let eventMarkerSelected =
-      this.context.model.uiState.isEventMarkerSelected();
-=======
     const layers = this.context.model.uiState.layers;
     const constraintSelected =
       this.context.model.uiState.isConstraintSelected();
->>>>>>> 6096f611
+    const eventMarkerSelected =
+      this.context.model.uiState.isEventMarkerSelected();
     return (
       <svg
         ref={this.svgRef}
