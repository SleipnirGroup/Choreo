import {
  Popover,
  ToggleButton,
  ToggleButtonGroup,
  Tooltip
} from "@mui/material";
import * as d3 from "d3";
import { observer } from "mobx-react";
import React, { Component } from "react";
import { Expr, Waypoint } from "../../../document/2025/DocumentTypes";
import { doc, uiState } from "../../../document/DocumentManager";
import {
  NavbarItemData,
  NavbarItemSectionEnds,
  NavbarLabels,
  ViewLayers
} from "../../../document/UIData";
import FieldAxisLines from "./FieldAxisLines";
import FieldEventMarkerAddLayer from "./FieldEventMarkerAddLayer";
import FieldEventMarkers from "./FieldEventMarkers";
import FieldGeneratedLines from "./FieldGeneratedLines";
import FieldGeneratedWaypoints from "./FieldGeneratedWaypoints";
import FieldGrid from "./FieldGrid";
import FieldObstacle from "./FieldObstacles";
import FieldPathLines from "./FieldPathLines";
import FieldSamples from "./FieldSamples";
import InterpolatedRobot from "./InterpolatedRobot";
import OverlayWaypoint from "./OverlayWaypoint";
import FieldImage2024 from "./fields/FieldImage2024";
import FieldConstraintDisplayLayer from "./constraintDisplay/FieldConstraintDisplayLayer";
import FieldConstraintAddLayer from "./constraintDisplay/FieldConstraintAddLayer";

type Props = object;

type State = {
  xPan: number;
  yPan: number;
  zoom: number;
};

class FieldOverlayRoot extends Component<Props, State> {
  private static instance: FieldOverlayRoot | null = null;

  state = {
    xPan: 0,
    yPan: 0,
    zoom: 1
  };
  canvasHeightMeters!: number;
  canvasWidthMeters!: number;
  svgRef: React.RefObject<SVGSVGElement>;
  frameRef: React.RefObject<SVGGElement>;
  constructor(props: Props) {
    super(props);
    this.svgRef = React.createRef<SVGSVGElement>();
    this.frameRef = React.createRef<SVGGElement>();

    this.zoomBehavior = d3
      .zoom<SVGGElement, undefined>()
      .scaleExtent([0.3, 12])
      .on("zoom", (e) => this.zoomed(e));
  }

  private zoomBehavior: d3.ZoomBehavior<SVGGElement, undefined>;

  private transition = () => {
    return d3.transition().duration(750).ease(d3.easeCubicOut);
  };

  private fieldSelection = () => {
    return d3.select<SVGGElement, undefined>(this.svgRef.current!);
  };

  // x, y, k are the center coordinates (x, y) and scale factor (k = {0.3, 12})
  private center(x: number, y: number, k: number) {
    this.fieldSelection().call(this.zoomBehavior.scaleTo, k);

    this.fieldSelection()
      .transition(this.transition())
      .call(this.zoomBehavior.translateTo, x, -y);
  }

  componentDidMount(): void {
    // add event listeners for external events
    window.addEventListener("resize", () => this.handleResize());

    window.addEventListener("center", (e) => {
      this.center(
        (e as CustomEvent).detail.x,
        (e as CustomEvent).detail.y,
        (e as CustomEvent).detail.k
      );
    });

    window.addEventListener("zoomIn", () => {
      this.fieldSelection()
        .transition(this.transition())
        .call(this.zoomBehavior.scaleBy, 2);
    });

    window.addEventListener("zoomOut", () => {
      this.fieldSelection()
        .transition(this.transition())
        .call(this.zoomBehavior.scaleBy, 0.5);
    });

    // handle initial resizing and setup

    this.handleResize();

    this.fieldSelection().call(this.zoomBehavior).on("dblclick.zoom", null);

    this.fieldSelection().on("contextmenu", (e) => {
      uiState.setContextMenuMouseSelection(e);
    });
  }

  private handleCloseContextMenu() {
    uiState.setContextMenuMouseSelection(undefined);
    uiState.setContextMenuSelectedWaypoint(undefined);
    uiState.setContextMenuWaypointType(undefined);
  }

  private handleContextMenuSelection(contextMenuWaypointType: number) {
    // User selects field without selecting a waypoint
    if (uiState.contextMenuMouseSelection === undefined) {
      return;
    }

    if (uiState.contextMenuSelectedWaypoint === undefined) {
      this.createWaypoint(
        new MouseEvent("contextmenu", {
          clientX: uiState.contextMenuMouseSelection[0],
          clientY: uiState.contextMenuMouseSelection[1]
        }),
        contextMenuWaypointType
      );
      uiState.setContextMenuMouseSelection(undefined);
    }

    // User selects a waypoint
    else {
      const waypoint =
        doc.pathlist.activePath.path.waypoints[
          uiState.contextMenuSelectedWaypoint
        ];
      waypoint.setType(contextMenuWaypointType);
      uiState.setContextMenuMouseSelection(undefined);
      uiState.setContextMenuSelectedWaypoint(undefined);
      uiState.setContextMenuWaypointType(undefined);
    }
  }

  private zoomed(e: any) {
    this.handleResize();
    this.setState({
      xPan: e.transform.x,
      yPan: e.transform.y,
      zoom: e.transform.k
    });
  }
  private screenSpaceToFieldSpace(
    current: SVGSVGElement | null,
    { x, y }: { x: number; y: number }
  ): { x: number; y: number } {
    if (current && current !== undefined) {
      let origin = current.createSVGPoint();
      origin.x = x;
      origin.y = y;
      origin = origin.matrixTransform(
        this.frameRef.current!.getScreenCTM()!.inverse()
      );
      return { x: origin.x, y: origin.y };
    }
    return { x: 0, y: 0 };
  }
  private getScalingFactor(current: SVGSVGElement | null): number {
    if (current && current !== undefined) {
      let origin = current.createSVGPoint();
      origin.x = 0;
      origin.y = 0;
      let zeroOne = current.createSVGPoint();
      zeroOne.x = 0;
      zeroOne.y = 1;
      origin = origin.matrixTransform(
        this.frameRef.current!.getScreenCTM()!.inverse()
      );
      zeroOne = zeroOne.matrixTransform(
        this.frameRef.current!.getScreenCTM()!.inverse()
      );
      return -(zeroOne.y - origin.y);
    }
    return 0;
  }
  private handleResize() {
    const factor = this.getScalingFactor(this.svgRef?.current);
    uiState.setFieldScalingFactor(factor);
<<<<<<< HEAD
    uiState.setFieldCTM(this.frameRef.current!.getScreenCTM()!);
=======
    uiState.setFieldMatrix(this.frameRef.current!.getScreenCTM()!);
>>>>>>> 946f9473
  }
  render() {
    this.canvasHeightMeters = FieldImage2024.WIDTH_M + 1;
    this.canvasWidthMeters = FieldImage2024.LENGTH_M + 1;
    const layers = uiState.layers;
    const constraintSelected = uiState.isConstraintSelected();
    const eventMarkerSelected = uiState.isEventMarkerSelected();

    return (
      <svg
        ref={this.svgRef}
        viewBox={`${-0.5} ${0.5 - this.canvasHeightMeters} ${
          this.canvasWidthMeters
        } ${this.canvasHeightMeters}`}
        xmlns="http://www.w3.org/2000/svg"
        style={{
          width: "100%",
          height: "100%",
          position: "absolute",
          top: 0,
          left: 0
        }}
        //
        id="field-svg-container"
      >
        <g
          transform={`
              matrix(${this.state.zoom} 0  0 ${-this.state.zoom} ${
                this.state.xPan
              } ${this.state.yPan})`}
          ref={this.frameRef}
          id="rootFrame"
        >
          <FieldAxisLines></FieldAxisLines>
          {/* Background */}
          {layers[ViewLayers.Field] && (
            <>
              <FieldImage2024 />
            </>
          )}
          {layers[ViewLayers.Grid] && <FieldGrid></FieldGrid>}
          {/* Obstacle and waypoint mouse capture*/}

          {uiState.contextMenuMouseSelection && (
            <Popover
              anchorReference="anchorPosition"
              anchorPosition={{
                left: uiState.contextMenuMouseSelection[0],
                top: uiState.contextMenuMouseSelection[1]
              }}
              anchorOrigin={{
                vertical: "top",
                horizontal: "left"
              }}
              transformOrigin={{
                vertical: "top",
                horizontal: "left"
              }}
              open={uiState.contextMenuMouseSelection !== undefined}
              onClose={this.handleCloseContextMenu.bind(this)}
            >
              <div
                style={{
                  margin: `${2}px`,
                  padding: `${2}px`
                }}
              >
                <ToggleButtonGroup>
                  {NavbarItemData.map(
                    (item, index) =>
                      index <= NavbarItemSectionEnds[0] && (
                        <>
                          <Tooltip disableInteractive title={item.name}>
                            <ToggleButton
                              value={`${index}`}
                              selected={
                                uiState.contextMenuWaypointType == index
                              }
                              onClick={() => {
                                this.handleContextMenuSelection(index);
                              }}
                              sx={{
                                color: "var(--accent-purple)",
                                "&.Mui-selected": {
                                  color: "var(--select-yellow)"
                                }
                              }}
                            >
                              {item.icon}
                            </ToggleButton>
                          </Tooltip>
                        </>
                      )
                  )}
                </ToggleButtonGroup>
              </div>
            </Popover>
          )}

          {layers[ViewLayers.Waypoints] &&
            uiState.isNavbarWaypointSelected() && (
              <circle
                cx={0}
                cy={0}
                r={10000}
                style={{ fill: "transparent" }}
                onClick={(e) => this.createWaypointOnClick(e)}
              ></circle>
            )}
          {layers[ViewLayers.Obstacles] &&
            uiState.isNavbarObstacleSelected() && (
              <circle
                cx={0}
                cy={0}
                r={10000}
                style={{ fill: "transparent" }}
                onClick={(e) => this.createObstacle(e)}
              ></circle>
            )}
          {layers[ViewLayers.Obstacles] &&
            doc.pathlist.activePath.path.obstacles.map((obstacle, index) => (
              <FieldObstacle
                obstacle={obstacle}
                index={index}
                key={obstacle.uuid}
              ></FieldObstacle>
            ))}
          {/* Line paths */}
          {layers[ViewLayers.Waypoints] && <FieldPathLines></FieldPathLines>}
          {layers[ViewLayers.Trajectory] && (
            <FieldGeneratedLines></FieldGeneratedLines>
          )}
          {layers[ViewLayers.Samples] && layers[ViewLayers.Trajectory] && (
            <FieldSamples></FieldSamples>
          )}
          {layers[ViewLayers.Samples] && layers[ViewLayers.Trajectory] && (
            <FieldGeneratedWaypoints></FieldGeneratedWaypoints>
          )}
          <FieldEventMarkers></FieldEventMarkers>
          {layers[ViewLayers.Waypoints] &&
            doc.pathlist.activePath.path.waypoints
              .map((point, index) => {
                const activePath = doc.pathlist.activePath;
                if (
                  (activePath.ui.visibleWaypointsStart <= index &&
                    activePath.ui.visibleWaypointsEnd >= index) ||
                  !layers[ViewLayers.Focus]
                ) {
                  return [
                    <OverlayWaypoint
                      waypoint={point}
                      index={index}
                      key={point.uuid}
                    ></OverlayWaypoint>,
                    point.selected
                  ];
                }
              })
              // sort, such that selected waypoint ends up last,
              // and thus above all the rest.
              // We sort the elements, not the waypoints, so that
              // each element still corresponds to the right waypoint index
              .sort((_, pt2) => {
                if (pt2?.[1]) {
                  return -1;
                }
                return 0;
              })
              .map((pt) => pt?.[0])}

          {constraintSelected && (
            <FieldConstraintAddLayer lineColor="var(--select-yellow)"></FieldConstraintAddLayer>
          )}
          {eventMarkerSelected && (
            <FieldEventMarkerAddLayer></FieldEventMarkerAddLayer>
          )}
          {doc.isSidebarConstraintSelected && (
            <FieldConstraintDisplayLayer
              constraint={doc.selectedSidebarItem}
              lineColor="var(--select-yellow)"
            ></FieldConstraintDisplayLayer>
          )}

          {!doc.isSidebarConstraintSelected &&
            doc.isSidebarConstraintHovered && (
              <FieldConstraintDisplayLayer
                constraint={doc.hoveredSidebarItem}
                lineColor="white"
              ></FieldConstraintDisplayLayer>
            )}
          {layers[ViewLayers.Trajectory] && (
            <InterpolatedRobot
              timestamp={uiState.pathAnimationTimestamp}
            ></InterpolatedRobot>
          )}
        </g>
      </svg>
    );
  }

  createWaypoint(e: MouseEvent, waypointType: number): void {
    if (
      ![
        NavbarLabels.FullWaypoint,
        NavbarLabels.TranslationWaypoint,
        NavbarLabels.EmptyWaypoint
      ].includes(waypointType)
    ) {
      return;
    }
    const coords = this.screenSpaceToFieldSpace(this.svgRef?.current, {
      x: e.clientX,
      y: e.clientY
    });
    doc.history.startGroup(() => {
      const initial: Partial<Waypoint<Expr>> = {};
      if (
        waypointType == NavbarLabels.TranslationWaypoint ||
        waypointType == NavbarLabels.EmptyWaypoint
      ) {
        initial.fixHeading = false;
      }
      if (waypointType == NavbarLabels.EmptyWaypoint) {
        initial.fixTranslation = false;
      }
      initial.x = [`${coords.x} m`, coords.x];
      initial.y = [`${coords.y} m`, coords.y];
      initial.heading = [`0 deg`, 0];
      const newPoint = doc.pathlist.activePath.path.addWaypoint(initial);
      newPoint.setSelected(true);
    });
    doc.history.stopGroup();
  }

  createWaypointOnClick(
    e: React.MouseEvent<SVGCircleElement, MouseEvent>
  ): void {
    if (e.currentTarget === e.target) {
      this.createWaypoint(
        e as unknown as MouseEvent,
        uiState.selectedNavbarItem
      );
    }
  }
  createObstacle(e: React.MouseEvent<SVGCircleElement, MouseEvent>): void {
    if (e.currentTarget === e.target) {
      const coords = this.screenSpaceToFieldSpace(this.svgRef?.current, {
        x: e.clientX,
        y: e.clientY
      });
      doc.history.startGroup(() => {
        doc.pathlist.activePath.path.addObstacle(coords.x, coords.y, 0.5);
      });
      doc.history.stopGroup();
    }
  }
}

export default observer(FieldOverlayRoot);<|MERGE_RESOLUTION|>--- conflicted
+++ resolved
@@ -195,11 +195,7 @@
   private handleResize() {
     const factor = this.getScalingFactor(this.svgRef?.current);
     uiState.setFieldScalingFactor(factor);
-<<<<<<< HEAD
-    uiState.setFieldCTM(this.frameRef.current!.getScreenCTM()!);
-=======
     uiState.setFieldMatrix(this.frameRef.current!.getScreenCTM()!);
->>>>>>> 946f9473
   }
   render() {
     this.canvasHeightMeters = FieldImage2024.WIDTH_M + 1;
