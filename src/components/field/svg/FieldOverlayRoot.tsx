import { observer } from "mobx-react";
import React, { Component } from "react";
import DocumentManagerContext from "../../../document/DocumentManager";
import OverlayWaypoint from "./OverlayWaypoint";
import * as d3 from "d3";
import FieldGrid from "./FieldGrid";
import FieldPathLines from "./FieldPathLines";
import InterpolatedRobot from "./InterpolatedRobot";
import { NavbarLabels, ViewLayers } from "../../../document/UIStateStore";
import FieldGeneratedLines from "./FieldGeneratedLines";
import FieldAxisLines from "./FieldAxisLines";
import FieldConstraintsAddLayer from "./FieldConstraintsAddLayer";
import FieldObstacle from "./FieldObstacles";
import { v4 as uuidv4 } from "uuid";
import { CircularObstacleStore } from "../../../document/CircularObstacleStore";
import FieldImage24 from "./fields/FieldImage24";

type Props = object;

type State = {
  xPan: number;
  yPan: number;
  zoom: number;
};

class FieldOverlayRoot extends Component<Props, State> {
  private static instance: FieldOverlayRoot | null = null;
  static contextType = DocumentManagerContext;
  declare context: React.ContextType<typeof DocumentManagerContext>;
  state = {
    xPan: 0,
    yPan: 0,
    zoom: 1,
  };
  canvasHeightMeters: number;
  canvasWidthMeters: number;
  svgRef: React.RefObject<SVGSVGElement>;
  frameRef: React.RefObject<SVGGElement>;
  constructor(props: Props) {
    super(props);
    this.svgRef = React.createRef<SVGSVGElement>();
    this.frameRef = React.createRef<SVGGElement>();

    this.zoomBehavior = d3
      .zoom<SVGGElement, undefined>()
      .scaleExtent([0.3, 12])
      .on("zoom", (e) => this.zoomed(e));
  }

  zoomBehavior: d3.ZoomBehavior<SVGGElement, undefined>;

  // x, y, k are the center coordinates (x, y) and scale factor (k = {0.3, 12})
  private center(x: number, y: number, k: number) {
    const transition = d3.transition().duration(750).ease(d3.easeCubicOut);

    d3.select<SVGGElement, undefined>(this.svgRef.current!).call(
      this.zoomBehavior.scaleTo,
      k
    );

    d3.select<SVGGElement, undefined>(this.svgRef.current!)
      .transition(transition)
      .call(this.zoomBehavior.translateTo, x, -y);
  }

  componentDidMount(): void {
    window.addEventListener("resize", () => this.handleResize());

    window.addEventListener("center", (e) => {
      console.log(`Centering on ${e}`);
      console.log(`current zoom level: ${this.state.zoom}`);
      this.center(
        (e as CustomEvent).detail.x,
        (e as CustomEvent).detail.y,
        (e as CustomEvent).detail.k
      );
    });

    this.handleResize();
<<<<<<< HEAD
=======
    const zoomBehavior = d3
      .zoom<SVGGElement, undefined>()
      .scaleExtent([0.3, 12])
      .on("zoom", (e) => this.zoomed(e));
>>>>>>> 4148f910

    d3.select<SVGGElement, undefined>(this.svgRef.current!)
      .call(this.zoomBehavior)
      .on("dblclick.zoom", null);
  }

  zoomed(e: any) {
    this.handleResize();
    this.setState({
      xPan: e.transform.x,
      yPan: e.transform.y,
      zoom: e.transform.k,
    });
  }
  screenSpaceToFieldSpace(
    current: SVGSVGElement | null,
    { x, y }: { x: number; y: number }
  ): { x: number; y: number } {
    if (current && current !== undefined) {
      let origin = current.createSVGPoint();
      origin.x = x;
      origin.y = y;
      origin = origin.matrixTransform(
        this.frameRef.current!.getScreenCTM()!.inverse()
      );
      return { x: origin.x, y: origin.y };
    }
    return { x: 0, y: 0 };
  }
  getScalingFactor(current: SVGSVGElement | null): number {
    if (current && current !== undefined) {
      let origin = current.createSVGPoint();
      origin.x = 0;
      origin.y = 0;
      let zeroOne = current.createSVGPoint();
      zeroOne.x = 0;
      zeroOne.y = 1;
      origin = origin.matrixTransform(
        this.frameRef.current!.getScreenCTM()!.inverse()
      );
      zeroOne = zeroOne.matrixTransform(
        this.frameRef.current!.getScreenCTM()!.inverse()
      );
      return -(zeroOne.y - origin.y);
    }
    return 0;
  }
  handleResize() {
<<<<<<< HEAD
    console.log(`current zoom level: ${this.state.zoom}`);
    let factor = this.getScalingFactor(this.svgRef?.current);
=======
    const factor = this.getScalingFactor(this.svgRef?.current);
>>>>>>> 4148f910
    this.context.model.uiState.setFieldScalingFactor(factor);
  }
  render() {
    this.canvasHeightMeters = FieldImage24.WIDTH_M + 1;
    this.canvasWidthMeters = FieldImage24.LENGTH_M + 1;
    const layers = this.context.model.uiState.layers;
    const constraintSelected =
      this.context.model.uiState.isConstraintSelected();
    return (
      <svg
        ref={this.svgRef}
        viewBox={`${-0.5} ${0.5 - this.canvasHeightMeters} ${
          this.canvasWidthMeters
        } ${this.canvasHeightMeters}`}
        xmlns="http://www.w3.org/2000/svg"
        style={{
          width: "100%",
          height: "100%",
          position: "absolute",
          top: 0,
          left: 0,
        }}
        //
        id="field-svg-container"
      >
        <g
          transform={`
              matrix(${this.state.zoom} 0  0 ${-this.state.zoom} ${
            this.state.xPan
          } ${this.state.yPan})`}
          ref={this.frameRef}
          id="rootFrame"
        >
          <FieldAxisLines></FieldAxisLines>
          {/* Background */}
          {layers[ViewLayers.Field] && (
            <>
              {/* <JSONFieldImage24 opacity={10} imageHeightPx={1556} imageWidthPx={3112}></JSONFieldImage24> */}
              <FieldImage24></FieldImage24>
            </>
          )}
          {layers[ViewLayers.Grid] && <FieldGrid></FieldGrid>}
          {/* Obstacle and waypoint mouse capture*/}
          {layers[ViewLayers.Waypoints] &&
            this.context.model.uiState.isNavbarWaypointSelected() && (
              <circle
                cx={0}
                cy={0}
                r={10000}
                style={{ fill: "transparent" }}
                onClick={(e) => this.createWaypoint(e)}
              ></circle>
            )}
          {layers[ViewLayers.Obstacles] &&
            this.context.model.uiState.isNavbarObstacleSelected() && (
              <circle
                cx={0}
                cy={0}
                r={10000}
                style={{ fill: "transparent" }}
                onClick={(e) => this.createObstacle(e)}
              ></circle>
            )}
          {layers[ViewLayers.Obstacles] &&
            this.context.model.document.pathlist.activePath.obstacles.map(
              (obstacle, index) => (
                <FieldObstacle
                  obstacle={obstacle}
                  index={index}
                  key={obstacle.uuid}
                ></FieldObstacle>
              )
            )}
          {/* Line paths */}
          {layers[ViewLayers.Waypoints] && <FieldPathLines></FieldPathLines>}
          {layers[ViewLayers.Trajectory] && (
            <FieldGeneratedLines></FieldGeneratedLines>
          )}
          {layers[ViewLayers.Samples] &&
            this.context.model.document.pathlist.activePath.generated.map(
              (point) => (
                <circle
                  cx={point.x}
                  cy={point.y}
                  r={0.02}
                  fill="black"
                ></circle>
              )
            )}
          {layers[ViewLayers.Waypoints] &&
            this.context.model.document.pathlist.activePath.waypoints.map(
              (point, index) => {
                const activePath =
                  this.context.model.document.pathlist.activePath;
                if (
                  (activePath.visibleWaypointsStart <= index &&
                    activePath.visibleWaypointsEnd >= index) ||
                  !layers[ViewLayers.Focus]
                ) {
                  return (
                    <OverlayWaypoint
                      waypoint={point}
                      index={index}
                      key={point.uuid}
                    ></OverlayWaypoint>
                  );
                }
              }
            )}
          {constraintSelected && (
            <FieldConstraintsAddLayer></FieldConstraintsAddLayer>
          )}
          {layers[ViewLayers.Trajectory] && (
            <InterpolatedRobot
              timestamp={this.context.model.uiState.pathAnimationTimestamp}
            ></InterpolatedRobot>
          )}
        </g>
      </svg>
    );
  }
  createWaypoint(e: React.MouseEvent<SVGCircleElement, MouseEvent>): void {
    if (e.currentTarget === e.target) {
      const coords = this.screenSpaceToFieldSpace(this.svgRef?.current, {
        x: e.clientX,
        y: e.clientY,
      });
      this.context.history.startGroup(() => {
        const newPoint =
          this.context.model.document.pathlist.activePath.addWaypoint();
        newPoint.setX(coords.x);
        newPoint.setY(coords.y);
        newPoint.setSelected(true);
        const selectedItem = this.context.model.uiState.selectedNavbarItem;
        if (
          selectedItem == NavbarLabels.TranslationWaypoint ||
          selectedItem == NavbarLabels.EmptyWaypoint
        ) {
          newPoint.setHeadingConstrained(false);
        }
        if (selectedItem == NavbarLabels.EmptyWaypoint) {
          newPoint.setTranslationConstrained(false);
        }
        if (selectedItem == NavbarLabels.InitialGuessPoint) {
          newPoint.setInitialGuess(true);
        }
      });
      this.context.history.stopGroup();
    }
  }
  createObstacle(e: React.MouseEvent<SVGCircleElement, MouseEvent>): void {
    if (e.currentTarget === e.target) {
      const coords = this.screenSpaceToFieldSpace(this.svgRef?.current, {
        x: e.clientX,
        y: e.clientY,
      });
      this.context.history.startGroup(() => {
        this.context.model.document.pathlist.activePath.addObstacle(
          CircularObstacleStore.create({
            x: coords.x,
            y: coords.y,
            radius: 0.5,
            uuid: uuidv4(),
          })
        );
      });
      this.context.history.stopGroup();
    }
  }
}

export default observer(FieldOverlayRoot);<|MERGE_RESOLUTION|>--- conflicted
+++ resolved
@@ -77,13 +77,6 @@
     });
 
     this.handleResize();
-<<<<<<< HEAD
-=======
-    const zoomBehavior = d3
-      .zoom<SVGGElement, undefined>()
-      .scaleExtent([0.3, 12])
-      .on("zoom", (e) => this.zoomed(e));
->>>>>>> 4148f910
 
     d3.select<SVGGElement, undefined>(this.svgRef.current!)
       .call(this.zoomBehavior)
@@ -132,12 +125,9 @@
     return 0;
   }
   handleResize() {
-<<<<<<< HEAD
     console.log(`current zoom level: ${this.state.zoom}`);
-    let factor = this.getScalingFactor(this.svgRef?.current);
-=======
+    
     const factor = this.getScalingFactor(this.svgRef?.current);
->>>>>>> 4148f910
     this.context.model.uiState.setFieldScalingFactor(factor);
   }
   render() {
