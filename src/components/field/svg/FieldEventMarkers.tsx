--- conflicted
+++ resolved
@@ -48,19 +48,11 @@
 
   render() {
     const path = doc.pathlist.activePath;
-<<<<<<< HEAD
     return path.markers.flatMap((marker) => {
       if (marker.data.timestamp === undefined) {
         return [];
       }
-      const marked = sample(marker.data.timestamp, path.traj.fullTraj);
-=======
-    return path.trajectory.markers.flatMap((marker) => {
-      if (marker.timestamp === undefined) {
-        return [];
-      }
-      const marked = sample(marker.timestamp, path.trajectory.fullTrajectory);
->>>>>>> e12cd25c
+      const marked = sample(marker.data.timestamp, path.trajectory.samples);
       return (
         <FieldEventMarker
           key={marker.uuid}
