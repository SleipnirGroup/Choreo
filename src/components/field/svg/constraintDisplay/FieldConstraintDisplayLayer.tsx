import { observer } from "mobx-react";
import {
  ConstraintDataTypeMap,
  ConstraintKey
} from "../../../../document/ConstraintDefinitions";
import { IConstraintStoreKeyed } from "../../../../document/ConstraintStore";
import { doc } from "../../../../document/DocumentManager";
import FieldConstraintRangeLayer from "./FieldConstraintRangeLayer";
import KeepInCircleOverlay from "./KeepInCircleOverlay";
import KeepInRectangleOverlay from "./KeepInRectangleOverlay";
import PointAtOverlay from "./PointAtOverlay";
import KeepOutCircleOverlay from "./KeepOutCircleOverlay";
<<<<<<< HEAD
import { IHolonomicWaypointStore } from "../../../../document/HolonomicWaypointStore";
=======
import KeepInLaneOverlay from "./KeepInLaneOverlay";
>>>>>>> 174b6783

export type OverlayProps<K extends keyof ConstraintDataTypeMap> = {
  data: IConstraintStoreKeyed<K>;
  start: IHolonomicWaypointStore;
  end: IHolonomicWaypointStore;
  lineColor: string;
};
const overlays = {
  PointAt: (props: OverlayProps<"PointAt">) => (
    <PointAtOverlay
      data={props.data.data}
      start={props.start}
      end={props.end}
      lineColor={props.lineColor}
    ></PointAtOverlay>
  ),
  KeepInCircle: (props: OverlayProps<"KeepInCircle">) => (
    <KeepInCircleOverlay
      data={props.data.data}
      start={props.start}
      end={props.end}
      lineColor={props.lineColor}
    ></KeepInCircleOverlay>
  ),
  KeepInRectangle: (props: OverlayProps<"KeepInRectangle">) => (
    <KeepInRectangleOverlay
      data={props.data.data}
      start={props.start}
      end={props.end}
      lineColor={props.lineColor}
    ></KeepInRectangleOverlay>
  ),
<<<<<<< HEAD
  KeepOutCircle: (props: OverlayProps<"KeepOutCircle">) => (
=======
  KeepInLane: (constraint: IConstraintStoreKeyed<"KeepInLane">) => (
    <KeepInLaneOverlay
      data={constraint.data}
      start={constraint.getStartWaypoint()}
      end={constraint.getEndWaypoint()}
    ></KeepInLaneOverlay>
  ),
  KeepOutCircle: (
    constraint: IConstraintStoreKeyed<"KeepOutCircle">,
    lineColor: string
  ) => (
>>>>>>> 174b6783
    <KeepOutCircleOverlay
      data={props.data.data}
      start={props.start}
      end={props.end}
      lineColor={props.lineColor}
    ></KeepOutCircleOverlay>
  ),
  StopPoint: () => <></>,
  MaxAcceleration: () => <></>,
  MaxVelocity: () => <></>,
  MaxAngularVelocity: () => <></>
} satisfies {
  [K in ConstraintKey]: (props: OverlayProps<K>) => JSX.Element;
};
type Props = {
  constraint?: IConstraintStoreKeyed<ConstraintKey>;
  points: IHolonomicWaypointStore[];
  lineColor: string;
};
function FieldConstraintDisplayLayer(props: Props) {
  const constraint = props.constraint;
  if (constraint === undefined) {
    return <></>;
  }
  const startIndex = constraint.getStartWaypointIndex(props.points);
  const endIndex = constraint.getEndWaypointIndex(props.points);
  const overlayProps = {
    data: constraint,
    start: constraint.getStartWaypoint(props.points),
    end: constraint.getEndWaypoint(props.points),
    lineColor: props.lineColor
  };
  if (startIndex === undefined) {
    return <></>;
  }
  return (
    <g>
      <FieldConstraintRangeLayer
        points={doc.pathlist.activePath.params.waypoints}
        start={startIndex}
        end={endIndex}
        lineColor={props.lineColor}
        id="display"
      ></FieldConstraintRangeLayer>
      {overlays[constraint.data.type](
        // @ts-expect-error can't cast the constraint as the proper type.
        overlayProps
      )}
    </g>
  );
}
export default observer(FieldConstraintDisplayLayer);<|MERGE_RESOLUTION|>--- conflicted
+++ resolved
@@ -10,11 +10,8 @@
 import KeepInRectangleOverlay from "./KeepInRectangleOverlay";
 import PointAtOverlay from "./PointAtOverlay";
 import KeepOutCircleOverlay from "./KeepOutCircleOverlay";
-<<<<<<< HEAD
 import { IHolonomicWaypointStore } from "../../../../document/HolonomicWaypointStore";
-=======
 import KeepInLaneOverlay from "./KeepInLaneOverlay";
->>>>>>> 174b6783
 
 export type OverlayProps<K extends keyof ConstraintDataTypeMap> = {
   data: IConstraintStoreKeyed<K>;
@@ -47,21 +44,14 @@
       lineColor={props.lineColor}
     ></KeepInRectangleOverlay>
   ),
-<<<<<<< HEAD
-  KeepOutCircle: (props: OverlayProps<"KeepOutCircle">) => (
-=======
-  KeepInLane: (constraint: IConstraintStoreKeyed<"KeepInLane">) => (
+  KeepInLane: (props: OverlayProps<"KeepInLane">) => (
     <KeepInLaneOverlay
-      data={constraint.data}
-      start={constraint.getStartWaypoint()}
-      end={constraint.getEndWaypoint()}
+      data={props.data.data}
+      start={props.start}
+      end={props.end}
     ></KeepInLaneOverlay>
   ),
-  KeepOutCircle: (
-    constraint: IConstraintStoreKeyed<"KeepOutCircle">,
-    lineColor: string
-  ) => (
->>>>>>> 174b6783
+  KeepOutCircle: (props: OverlayProps<"KeepOutCircle">) => (
     <KeepOutCircleOverlay
       data={props.data.data}
       start={props.start}
