import { Component } from "react";
import { doc, uiState } from "../../../../document/DocumentManager";
import { ConstraintDefinitions } from "../../../../document/ConstraintDefinitions";

import { observer } from "mobx-react";
import { IHolonomicWaypointStore } from "../../../../document/HolonomicWaypointStore";
<<<<<<< HEAD
import { FieldMatrixContext } from "../FieldMatrixContext";
import FieldConstraintRangeLayer from "./FieldConstraintRangeLayer";
=======
import { tracing } from "../../../../document/tauriTracing";
>>>>>>> 77952688

type Props = {
  lineColor?: string;
};
type State = {
  firstIndex?: number;
  mouseX?: number;
  mouseY?: number;
};

class FieldConstraintsAddLayer extends Component<Props, State> {
  static contextType = FieldMatrixContext;
  declare context: React.ContextType<typeof FieldMatrixContext>;
  state = { firstIndex: undefined, mouseX: undefined, mouseY: undefined };
  constructor(props: Props) {
    super(props);
  }

  addConstraint(
    points: IHolonomicWaypointStore[],
    start: number,
    end?: number
  ) {
    doc.setHoveredSidebarItem(undefined);
    doc.history.startGroup(() => {
      const constraintToAdd = uiState.getSelectedConstraintKey();
      const point1 = points[start];
      const point2 = end !== undefined ? points[end] : undefined;
      const newConstraint = doc.pathlist.activePath.params.addConstraint(
        constraintToAdd,
        { uuid: point1.uuid },
        point2 !== undefined ? { uuid: point2.uuid } : undefined
      );

      if (newConstraint !== undefined) {
        doc.setSelectedSidebarItem(newConstraint);
      }
      doc.history.stopGroup();
    });
    this.setState({ firstIndex: undefined });
  }

  get endIndex() {
    const { firstIndex } = this.state;
    const hoverIndex = doc.hoveredWaypointIndex;
    if (firstIndex !== undefined) {
      if (hoverIndex !== undefined) {
        return Math.max(firstIndex, hoverIndex);
      } else {
        return firstIndex;
      }
    }
    return undefined;
  }

  get startIndex() {
    const { firstIndex } = this.state;
    const hoverIndex = doc.hoveredWaypointIndex;
    if (firstIndex !== undefined) {
      if (hoverIndex !== undefined) {
        return Math.min(firstIndex, hoverIndex);
      } else {
        return firstIndex;
      }
    }
    return undefined;
  }

  render() {
    const lineColor = this.props.lineColor ?? "white";
    const activePath = doc.pathlist.activePath;
    const waypoints = activePath.params.waypoints;
    if (this.state.firstIndex === undefined) {
      return (
        <FieldConstraintRangeLayer
          points={waypoints}
          start={0}
          end={waypoints.length - 1}
          lineColor={lineColor}
          showCircles
          showLines={false}
          id="add-first-circles"
          onCircleClick={(id) => {
            tracing.debug("constraint from: ", id);
            const constraintToAdd = uiState.getSelectedConstraintKey();
            if (!ConstraintDefinitions[constraintToAdd].sgmtScope) {
              this.addConstraint(waypoints, id, undefined);
            } else {
              this.setState({ firstIndex: id });
            }
          }}
        ></FieldConstraintRangeLayer>
      );
    } else {
      const point = waypoints[this.state.firstIndex];
      return (
        <>
          <circle
            cx={0}
            cy={0}
            r={10000}
            fill="black"
            opacity={0.01}
            style={{ pointerEvents: "visible" }}
            onMouseMove={(e) => {
              let coords = new DOMPoint(e.clientX, e.clientY);
              coords = coords.matrixTransform(this.context.inverse());
              this.setState({ mouseX: coords.x, mouseY: coords.y });
            }}
            onMouseLeave={(e) =>
              this.setState({ mouseX: undefined, mouseY: undefined })
            }
          ></circle>
          {this.state.mouseX !== undefined &&
            this.state.mouseY !== undefined &&
            doc.hoveredWaypointIndex === undefined && (
              <line
                x1={point.x.value}
                y1={point.y.value}
                x2={this.state.mouseX}
                y2={this.state.mouseY}
                stroke={lineColor}
                strokeWidth={0.1}
                style={{ pointerEvents: "none" }}
                strokeDasharray={0.1}
              ></line>
            )}
          {doc.hoveredWaypointIndex !== undefined && (
            <FieldConstraintRangeLayer
              points={waypoints}
              start={this.startIndex!}
              end={this.endIndex!}
              lineColor={lineColor}
              showCircles={false}
              showLines
              id="add-second-lines"
            ></FieldConstraintRangeLayer>
          )}
          <FieldConstraintRangeLayer
            points={waypoints}
            start={0}
            end={waypoints.length - 1}
            lineColor={lineColor}
            showCircles
            showLines={false}
            id="add-second-circles"
            onCircleClick={(id) => {
              this.addConstraint(
                waypoints,
                Math.min(this.state.firstIndex!, id),
                Math.max(this.state.firstIndex!, id)
              );
            }}
            onCircleMouseOver={(id) => doc.setHoveredSidebarItem(waypoints[id])}
            onCircleMouseOff={(id) => doc.setHoveredSidebarItem(undefined)}
          ></FieldConstraintRangeLayer>
        </>
      );
    }
  }
}

export default observer(FieldConstraintsAddLayer);<|MERGE_RESOLUTION|>--- conflicted
+++ resolved
@@ -4,12 +4,9 @@
 
 import { observer } from "mobx-react";
 import { IHolonomicWaypointStore } from "../../../../document/HolonomicWaypointStore";
-<<<<<<< HEAD
 import { FieldMatrixContext } from "../FieldMatrixContext";
 import FieldConstraintRangeLayer from "./FieldConstraintRangeLayer";
-=======
 import { tracing } from "../../../../document/tauriTracing";
->>>>>>> 77952688
 
 type Props = {
   lineColor?: string;
