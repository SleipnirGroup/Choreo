import { observer } from "mobx-react";
import React, { Component } from "react";
import {doc, uiState} from "../../../document/DocumentManager";
import { sample } from "../../../util/MathUtil";

type Props = {
  timestamp: number;
};

type State = object;

const targetRadius = 0.1;

// Find the side length that makes an equilateral triangle have the same area as
// a circle.
//
//   triangle area = circle area
//   1/2 bh = πr²
//
// An equilateral triangle with side length l has a height of √3/2 l.
//
//   1/2 (l)(√3/2 l) = πr²
//   √3/4 l² = πr²
//   l² = 4πr²/√3
//   l = √(4πr²/√3)
//   l = 2r√(π/√3)
//   l = 2r√(π√3/3)
const targetSideLength =
  2 * targetRadius * Math.sqrt((Math.PI * Math.sqrt(3)) / 3);

class InterpolatedRobot extends Component<Props, State> {
  

  state = {};

  render() {
    if (doc.pathlist.activePath.generated.length < 2) {
      return <></>;
    }
    const pose1 = sample(
      this.props.timestamp,
      doc.pathlist.activePath.generated
    );

    const headingPointSideLength =
      targetSideLength *
      Math.min(
        this.context.model.document.robotConfig.bumperLength,
        this.context.model.document.robotConfig.bumperWidth
      );
    const headingPointHeight = (Math.sqrt(3) / 2) * headingPointSideLength;

    return (
      <g
        transform={`translate(${pose1.x}, ${pose1.y}) rotate(${
          (pose1.rot * 180) / Math.PI
        })`}
        style={{ pointerEvents: "none" }}
      >
        <defs>
          <path
            id={"robot-bumpers"}
            d={doc.robotConfig.bumperSVGElement()}
          ></path>
          <clipPath id={"robot-clip"}>
            <use xlinkHref={"#robot-bumpers"} />
          </clipPath>
        </defs>

        <use
          xlinkHref={"#robot-bumpers"}
          clipPath={"url(#robot-clip)"}
          stroke={"white"}
          strokeWidth={5 * uiState.fieldScalingFactor}
          fill={"transparent"}
          vectorEffect={"non-scaling-stroke"}
          style={{ pointerEvents: "none" }}
        />
<<<<<<< HEAD
        <circle
          cx={doc.robotConfig.bumperLength.value / 2}
          cy={0}
          r={0.1}
=======
        {/* Heading point */}
        <polygon
          transform={`translate(${this.context.model.document.robotConfig.bumperLength / 2},0)`}
>>>>>>> eb467618
          fill="white"
          points={
            `${-headingPointHeight / 2},${headingPointSideLength / 2} ` +
            `${-headingPointHeight / 2},${-headingPointSideLength / 2} ` +
            `${headingPointHeight / 2},${0} `
          }
        ></polygon>
        {/* Wheel locations */}
        <circle
          cx={doc.robotConfig.wheelbase.value / 2}
          cy={doc.robotConfig.trackWidth.value / 2}
          r={doc.robotConfig.wheelRadius.value}
          fill="white"
        ></circle>
        <circle
          cx={doc.robotConfig.wheelbase.value / 2}
          cy={-doc.robotConfig.trackWidth.value / 2}
          r={doc.robotConfig.wheelRadius.value}
          fill="white"
        ></circle>
        <circle
          cx={-doc.robotConfig.wheelbase.value / 2}
          cy={-doc.robotConfig.trackWidth.value / 2}
          r={doc.robotConfig.wheelRadius.value}
          fill="white"
        ></circle>
        <circle
          cx={-doc.robotConfig.wheelbase.value / 2}
          cy={doc.robotConfig.trackWidth.value / 2}
          r={doc.robotConfig.wheelRadius.value}
          fill="white"
        ></circle>
      </g>
    );
  }
}

export default observer(InterpolatedRobot);<|MERGE_RESOLUTION|>--- conflicted
+++ resolved
@@ -45,8 +45,8 @@
     const headingPointSideLength =
       targetSideLength *
       Math.min(
-        this.context.model.document.robotConfig.bumperLength,
-        this.context.model.document.robotConfig.bumperWidth
+        doc.robotConfig.bumperLength.value,
+        doc.robotConfig.bumperWidth.value
       );
     const headingPointHeight = (Math.sqrt(3) / 2) * headingPointSideLength;
 
@@ -76,16 +76,9 @@
           vectorEffect={"non-scaling-stroke"}
           style={{ pointerEvents: "none" }}
         />
-<<<<<<< HEAD
-        <circle
-          cx={doc.robotConfig.bumperLength.value / 2}
-          cy={0}
-          r={0.1}
-=======
         {/* Heading point */}
         <polygon
-          transform={`translate(${this.context.model.document.robotConfig.bumperLength / 2},0)`}
->>>>>>> eb467618
+          transform={`translate(${doc.robotConfig.bumperLength.value / 2},0)`}
           fill="white"
           points={
             `${-headingPointHeight / 2},${headingPointSideLength / 2} ` +
