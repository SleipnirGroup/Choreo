import { observer } from "mobx-react";
import React, { Component } from "react";
import DocumentManagerContext from "../../../document/DocumentManager";
import { sample } from "../../../util/MathUtil";

type Props = {
  timestamp: number;
};

type State = object;

class InterpolatedRobot extends Component<Props, State> {
  static contextType = DocumentManagerContext;
  context!: React.ContextType<typeof DocumentManagerContext>;
  state = {};

<<<<<<< HEAD
  // This came from WPILib Java's Trajectory sample() method

=======
  storeToPose(store: ITrajectorySampleStore) {
    return { x: store.x, y: store.y, rot: store.heading };
  }
  interpolate(p1: Pose, p2: Pose, frac: number) {
    const rot1 = p1.rot;
    const rot2 = p2.rot;

    const shortest_angle =
      ((((rot2 - rot1) % (Math.PI * 2)) + Math.PI * 3) % (Math.PI * 2)) -
      Math.PI;
    return {
      x: p1.x + frac * (p2.x - p1.x),
      y: p1.y + frac * (p2.y - p1.y),
      rot: p1.rot + frac * shortest_angle
    };
  }

  // This came from WPILib Java's Trajectory sample() method

  sample(timeSeconds: number, m_states: Array<ITrajectorySampleStore>): Pose {
    if (timeSeconds <= m_states[0].timestamp) {
      return this.storeToPose(m_states[0]);
    }
    if (timeSeconds >= m_states[m_states.length - 1].timestamp) {
      return this.storeToPose(m_states[m_states.length - 1]);
    }

    // To get the element that we want, we will use a binary search algorithm
    // instead of iterating over a for-loop. A binary search is O(std::log(n))
    // whereas searching using a loop is O(n).

    // This starts at 1 because we use the previous state later on for
    // interpolation.
    let low = 1;
    let high = m_states.length - 1;

    while (low !== high) {
      const mid = Math.floor((low + high) / 2);
      if (m_states[mid].timestamp < timeSeconds) {
        // This index and everything under it are less than the requested
        // timestamp. Therefore, we can discard them.
        low = mid + 1;
      } else {
        // t is at least as large as the element at this index. This means that
        // anything after it cannot be what we are looking for.
        high = mid;
      }
    }

    // High and Low should be the same.

    // The sample's timestamp is now greater than or equal to the requested
    // timestamp. If it is greater, we need to interpolate between the
    // previous state and the current state to get the exact state that we
    // want.
    const sample = m_states[low];
    const prevSample = m_states[low - 1];

    // If the difference in states is negligible, then we are spot on!
    if (Math.abs(sample.timestamp - prevSample.timestamp) < 1e-9) {
      return this.storeToPose(sample);
    }
    // Interpolate between the two states for the state that we want.
    return this.interpolate(
      this.storeToPose(prevSample),
      this.storeToPose(sample),
      (timeSeconds - prevSample.timestamp) /
        (sample.timestamp - prevSample.timestamp)
    );
  }

>>>>>>> 6096f611
  render() {
    if (this.context.model.document.pathlist.activePath.generated.length < 2) {
      return <></>;
    }
<<<<<<< HEAD
    let pose1 = sample(
=======
    const pose1 = this.sample(
>>>>>>> 6096f611
      this.props.timestamp,
      this.context.model.document.pathlist.activePath.generated
    );
    return (
      <g
        transform={`translate(${pose1.x}, ${pose1.y}) rotate(${
          (pose1.rot * 180) / Math.PI
        })`}
        style={{ pointerEvents: "none" }}
      >
        <defs>
          <path
            id={"robot-bumpers"}
            d={this.context.model.document.robotConfig.bumperSVGElement()}
          ></path>
          <clipPath id={"robot-clip"}>
            <use xlinkHref={"#robot-bumpers"} />
          </clipPath>
        </defs>

        <use
          xlinkHref={"#robot-bumpers"}
          clipPath={"url(#robot-clip)"}
          stroke={"white"}
          strokeWidth={5 * this.context.model.uiState.fieldScalingFactor}
          fill={"transparent"}
          vectorEffect={"non-scaling-stroke"}
          style={{ pointerEvents: "none" }}
        />
        <circle
          cx={this.context.model.document.robotConfig.bumperLength / 2}
          cy={0}
          r={0.1}
          fill="white"
        ></circle>
        {/* Wheel locations */}
        <circle
          cx={this.context.model.document.robotConfig.wheelbase / 2}
          cy={this.context.model.document.robotConfig.trackWidth / 2}
          r={this.context.model.document.robotConfig.wheelRadius}
          fill="white"
        ></circle>
        <circle
          cx={this.context.model.document.robotConfig.wheelbase / 2}
          cy={-this.context.model.document.robotConfig.trackWidth / 2}
          r={this.context.model.document.robotConfig.wheelRadius}
          fill="white"
        ></circle>
        <circle
          cx={-this.context.model.document.robotConfig.wheelbase / 2}
          cy={-this.context.model.document.robotConfig.trackWidth / 2}
          r={this.context.model.document.robotConfig.wheelRadius}
          fill="white"
        ></circle>
        <circle
          cx={-this.context.model.document.robotConfig.wheelbase / 2}
          cy={this.context.model.document.robotConfig.trackWidth / 2}
          r={this.context.model.document.robotConfig.wheelRadius}
          fill="white"
        ></circle>
      </g>
    );
  }
}

export default observer(InterpolatedRobot);<|MERGE_RESOLUTION|>--- conflicted
+++ resolved
@@ -14,91 +14,11 @@
   context!: React.ContextType<typeof DocumentManagerContext>;
   state = {};
 
-<<<<<<< HEAD
-  // This came from WPILib Java's Trajectory sample() method
-
-=======
-  storeToPose(store: ITrajectorySampleStore) {
-    return { x: store.x, y: store.y, rot: store.heading };
-  }
-  interpolate(p1: Pose, p2: Pose, frac: number) {
-    const rot1 = p1.rot;
-    const rot2 = p2.rot;
-
-    const shortest_angle =
-      ((((rot2 - rot1) % (Math.PI * 2)) + Math.PI * 3) % (Math.PI * 2)) -
-      Math.PI;
-    return {
-      x: p1.x + frac * (p2.x - p1.x),
-      y: p1.y + frac * (p2.y - p1.y),
-      rot: p1.rot + frac * shortest_angle
-    };
-  }
-
-  // This came from WPILib Java's Trajectory sample() method
-
-  sample(timeSeconds: number, m_states: Array<ITrajectorySampleStore>): Pose {
-    if (timeSeconds <= m_states[0].timestamp) {
-      return this.storeToPose(m_states[0]);
-    }
-    if (timeSeconds >= m_states[m_states.length - 1].timestamp) {
-      return this.storeToPose(m_states[m_states.length - 1]);
-    }
-
-    // To get the element that we want, we will use a binary search algorithm
-    // instead of iterating over a for-loop. A binary search is O(std::log(n))
-    // whereas searching using a loop is O(n).
-
-    // This starts at 1 because we use the previous state later on for
-    // interpolation.
-    let low = 1;
-    let high = m_states.length - 1;
-
-    while (low !== high) {
-      const mid = Math.floor((low + high) / 2);
-      if (m_states[mid].timestamp < timeSeconds) {
-        // This index and everything under it are less than the requested
-        // timestamp. Therefore, we can discard them.
-        low = mid + 1;
-      } else {
-        // t is at least as large as the element at this index. This means that
-        // anything after it cannot be what we are looking for.
-        high = mid;
-      }
-    }
-
-    // High and Low should be the same.
-
-    // The sample's timestamp is now greater than or equal to the requested
-    // timestamp. If it is greater, we need to interpolate between the
-    // previous state and the current state to get the exact state that we
-    // want.
-    const sample = m_states[low];
-    const prevSample = m_states[low - 1];
-
-    // If the difference in states is negligible, then we are spot on!
-    if (Math.abs(sample.timestamp - prevSample.timestamp) < 1e-9) {
-      return this.storeToPose(sample);
-    }
-    // Interpolate between the two states for the state that we want.
-    return this.interpolate(
-      this.storeToPose(prevSample),
-      this.storeToPose(sample),
-      (timeSeconds - prevSample.timestamp) /
-        (sample.timestamp - prevSample.timestamp)
-    );
-  }
-
->>>>>>> 6096f611
   render() {
     if (this.context.model.document.pathlist.activePath.generated.length < 2) {
       return <></>;
     }
-<<<<<<< HEAD
-    let pose1 = sample(
-=======
-    const pose1 = this.sample(
->>>>>>> 6096f611
+    const pose1 = sample(
       this.props.timestamp,
       this.context.model.document.pathlist.activePath.generated
     );
