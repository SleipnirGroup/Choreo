import { ToggleButton, ToggleButtonGroup, Tooltip } from "@mui/material";
import { observer } from "mobx-react";
import { Component, ReactElement } from "react";
import { IHolonomicWaypointStore } from "../../document/HolonomicWaypointStore";
import { WaypointData } from "../../document/UIData";
import BooleanInput from "../input/BooleanInput";
import ExpressionInput from "../input/ExpressionInput";
import ExpressionInputList from "../input/ExpressionInputList";
import Input from "../input/Input";
import InputList from "../input/InputList";
import styles from "./WaypointConfigPanel.module.css";

type Props = { waypoint: IHolonomicWaypointStore | null; index: number };

type State = object;

class WaypointPanel extends Component<Props, State> {
  state = {};

  isWaypointNonNull(
    point: IHolonomicWaypointStore | null
  ): point is IHolonomicWaypointStore {
    return (point as IHolonomicWaypointStore) !== null;
  }
  render() {
    const { waypoint } = this.props;
    const waypointType = this.props.waypoint?.type;
    if (this.isWaypointNonNull(waypoint)) {
      return (
        <div className={styles.WaypointPanel}>
<<<<<<< HEAD

=======
>>>>>>> b4a690f0
          <ExpressionInputList>
            <ExpressionInput
              title="x"
              enabled={true}
              maxWidthCharacters={8}
              number={waypoint.x}
            ></ExpressionInput>
            <ExpressionInput
              title="y"
              enabled={true}
              maxWidthCharacters={8}
              number={waypoint.y}
            ></ExpressionInput>
            <ExpressionInput
              title="θ"
              enabled={waypoint.fixHeading}
              maxWidthCharacters={8}
              number={waypoint.heading}
              //setNumber={(heading) => waypoint!.setHeading(heading)}
            ></ExpressionInput>
          </ExpressionInputList>

          <InputList>
            <Input
              title="Samples"
              suffix=""
              showCheckbox={!waypoint.isLast()}
              enabled={waypoint.overrideIntervals && !waypoint.isLast()}
              showNumberWhenDisabled={!waypoint.isLast()}
              setEnabled={(e) => {
                waypoint.setOverrideIntervals(e);
              }}
              maxWidthCharacters={8}
              number={waypoint.intervals}
              roundingPrecision={0}
              setNumber={(num) => {
                waypoint.setIntervals(num);
              }}
              titleTooltip="Override the number of samples between this and next waypoint"
            ></Input>
            <BooleanInput
              title={"Split"}
              enabled={true}
              value={waypoint.split}
              setValue={(s) => waypoint.setSplit(s)}
              titleTooltip="Split trajectory at this point. Does not force stopping."
            ></BooleanInput>
          </InputList>
          <ToggleButtonGroup
            sx={{ marginInline: "auto", paddingTop: "8px" }}
            size="small"
            exclusive
            value={waypointType}
            onChange={(e, newSelection) => {
              waypoint?.setType(newSelection);
            }}
          >
            {Object.entries(WaypointData).map((entry) => {
              const waypoint: {
                index: number;
                name: string;
                icon: ReactElement;
              } = entry[1];
              return (
                <Tooltip
                  disableInteractive
                  key={waypoint.index}
                  value={waypoint.index}
                  title={waypoint.name}
                >
                  <ToggleButton
                    value={waypoint.index}
                    sx={{
                      color: "var(--accent-purple)",
                      "&.Mui-selected": {
                        color: "var(--select-yellow)"
                      }
                    }}
                  >
                    {waypoint.icon}
                  </ToggleButton>
                </Tooltip>
              );
            })}
          </ToggleButtonGroup>
          {/* <span
            style={{
              width: "min-content",
              padding: "inherit",
              background: "var(--darker-purple)",
              borderBottomRightRadius: "8px",
              fontWeight: "bolder",
              fontSize: "1em",

            }}
          >
            {index + 1}
          </span> */}
        </div>
      );
    }
  }
}
export default observer(WaypointPanel);<|MERGE_RESOLUTION|>--- conflicted
+++ resolved
@@ -28,10 +28,6 @@
     if (this.isWaypointNonNull(waypoint)) {
       return (
         <div className={styles.WaypointPanel}>
-<<<<<<< HEAD
-
-=======
->>>>>>> b4a690f0
           <ExpressionInputList>
             <ExpressionInput
               title="x"
