--- conflicted
+++ resolved
@@ -50,33 +50,6 @@
                 justifyContent: "space-between"
               }}
             >
-<<<<<<< HEAD
-              <Tab label="Robot Config" />
-              <Tab label="Export Config" />
-              <Tab label="Controls" />
-              <Tab label="Betas" />
-            </Tabs>
-            <IconButton onClick={() => uiState.setRobotConfigOpen(false)}>
-              <Close></Close>
-            </IconButton>
-          </div>
-          <div
-            style={{
-              paddingTop: 8,
-              paddingLeft: 8,
-              flexGrow: 1,
-              overflowY: "scroll"
-            }}
-          >
-            {uiState.settingsTab == 0 && <RobotConfigPanel></RobotConfigPanel>}
-            {uiState.settingsTab == 1 && (
-              <ExportConfigPanel></ExportConfigPanel>
-            )}
-            {uiState.settingsTab == 2 && (
-              <KeyboardShortcutsPanel></KeyboardShortcutsPanel>
-            )}
-            {uiState.settingsTab == 3 && <BetasConfigPanel></BetasConfigPanel>}
-=======
               <Tabs
                 value={uiState.settingsTab}
                 onChange={(e, newValue) => uiState.setSettingsTab(newValue)}
@@ -97,6 +70,7 @@
               >
                 <Tab label="Robot Config" />
                 <Tab label="Export Config" />
+                <Tab label="Controls" />
                 <Tab label="Betas" />
               </Tabs>
               <IconButton onClick={() => uiState.setRobotConfigOpen(false)}>
@@ -111,10 +85,12 @@
                 <ExportConfigPanel></ExportConfigPanel>
               )}
               {uiState.settingsTab == 2 && (
+                <KeyboardShortcutsPanel></KeyboardShortcutsPanel>
+              )}
+              {uiState.settingsTab == 3 && (
                 <BetasConfigPanel></BetasConfigPanel>
               )}
             </div>
->>>>>>> d422fe0a
           </div>
         </Fade>
       </Modal>
