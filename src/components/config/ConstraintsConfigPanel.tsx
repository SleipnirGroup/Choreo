--- conflicted
+++ resolved
@@ -54,7 +54,6 @@
           width: `min(80%, max(300px, calc(${pointcount} * 3ch + 8ch)))`
         }}
       >
-<<<<<<< HEAD
         <ScopeSlider
           isRange={isSegmentConstraint}
           startIndex={startIndex}
@@ -75,47 +74,6 @@
           }}
           points={points}
         ></ScopeSlider>
-=======
-        <div style={{ marginInline: "4ch" }}>
-          {" "}
-          <Slider
-            sx={{
-              '& .MuiSlider-markLabel[data-index="0"]': {
-                transform: "translateX(-3.5ch)"
-              },
-              [`& .MuiSlider-markLabel[data-index="${pointcount + 1}"]`]: {
-                transform: "translateX(0ch)"
-              }
-            }}
-            step={null}
-            min={0}
-            max={pointcount + 1}
-            value={isSegmentConstraint ? [startIndex, endIndex] : startIndex}
-            marks={sliderMarks}
-            track={isSegmentConstraint ? "normal" : false}
-            onChange={(e, value: number | number[]) => {
-              let selection = [];
-              if (typeof value === "number") {
-                selection = [value];
-              } else {
-                selection = value;
-              }
-              const lastIdx = pointcount + 1;
-              this.props.constraint.setScope(
-                selection.map((idx) => {
-                  if (idx == 0) {
-                    return "first";
-                  } else if (idx == lastIdx) {
-                    return "last";
-                  } else {
-                    return { uuid: points[idx - 1]?.uuid ?? "" };
-                  }
-                })
-              );
-            }}
-          ></Slider>
-        </div>
->>>>>>> 6096f611
 
         <InputList>
           {/* {isSegmentConstraint && <>
