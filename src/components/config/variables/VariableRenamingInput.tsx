--- conflicted
+++ resolved
@@ -35,26 +35,6 @@
   const isWarning = isNameIssueWarning(renameError) !== undefined;
   const isError = isNameIssueError(renameError) !== undefined;
   return (
-<<<<<<< HEAD
-    <Input
-      type="standard"
-      className={styles.Number + " " + styles.Mui}
-      placeholder="Name"
-      style={{
-        width: props.width ?? "auto",
-        fontFamily: "Roboto Mono Variable"
-      }}
-      value={newName}
-      onChange={(e) => {
-        setNewName(e.currentTarget.value);
-        setValid(props.validateName(e.currentTarget.value));
-      }}
-      error={!valid}
-      onKeyDown={(e) => {
-        if (e.key == "Enter") {
-          submit(e.currentTarget.value);
-          e.currentTarget.blur();
-=======
     <Tooltip
       placement="left"
       arrow={true}
@@ -99,7 +79,6 @@
                   "& label, & P": { color: "orange !important" }
                 }
               : {}
->>>>>>> 7a591dcc
         }
       ></Input>
     </Tooltip>
