import type {
  SavedDocument as v0_0_0,
  SavedDocument,
} from "./previousSpecs/v0_0_0";
import v0_0_0_Schema from "./previousSpecs/v0.0.0.json";
import {
  SavedDocument as v0_0_1,
  SavedWaypoint as v0_0_1_Waypoint,
  SAVE_FILE_VERSION as v0_0_1_Version,
} from "./previousSpecs/v0_0_1";
import v0_0_1_Schema from "./previousSpecs/v0.0.1.json";
import {
  SavedDocument as v0_1,
  SavedWaypoint as v0_1_Waypoint,
  SAVE_FILE_VERSION as v0_1_Version,
} from "./previousSpecs/v0_1";
import v0_1_Schema from "./previousSpecs/v0.1.json";
import {
  SavedDocument as v0_1_1,
  SAVE_FILE_VERSION as v0_1_1_Version,
} from "./previousSpecs/v0_1_1";
import v0_1_1_Schema from "./previousSpecs/v0.1.1.json";
import {
  SavedDocument as v0_1_2,
  SAVE_FILE_VERSION as v0_1_2_Version,
} from "./previousSpecs/v0_1_2";
import v0_1_2_Schema from "./previousSpecs/v0.1.2.json";
import {
  SavedDocument as v0_2,
  SavedRobotConfig as v0_2_Config,
  SAVE_FILE_VERSION as v0_2_Version,
} from "./previousSpecs/v0_2";
import v0_2_Schema from "./previousSpecs/v0.2.json";
import {
  SavedDocument as v0_2_1,
  SAVE_FILE_VERSION as v0_2_1_Version,
} from "./previousSpecs/v0_2_1";
import v0_2_1_Schema from "./previousSpecs/v0.2.1.json";
import {
<<<<<<< HEAD
  SavedDocument as v0_3,
  SAVE_FILE_VERSION as v0_3_Version,
} from "./previousSpecs/v0_3";
import v0_3_Schema from "./previousSpecs/v0.3.json";
=======
  SavedDocument as v0_2_2,
  SAVE_FILE_VERSION as v0_2_2_Version,
} from "./previousSpecs/v0_2_2";
import v0_2_2_Schema from "./previousSpecs/v0.2.2.json";

>>>>>>> b84478d7
// Paste new version import blocks above this line.
// Import SAVE_FILE_VERSION, SavedDocument and only the other types needed for the upgrader functions.
// Also import the new schema.

// No need to change the below two imports when adding new versions.
import Ajv from "ajv";
import { ROBOT_CONFIG_DEFAULTS } from "./RobotConfigStore";
// Update the import path in the below to point to a particular version as current
<<<<<<< HEAD
import { SAVE_FILE_VERSION } from "./previousSpecs/v0_3";
=======
import { SAVE_FILE_VERSION } from "./previousSpecs/v0_2_2";
>>>>>>> b84478d7
export type {
  SavedDocument,
  SavedTrajectorySample,
  SavedPath,
  SavedPathList,
  SavedRobotConfig,
  SavedWaypoint,
  SavedConstraint,
  SavedCircleObstacle,
<<<<<<< HEAD
  SavedEventMarker,
  SavedCommand,
  SavedGroupCommand,
  SavedNamedCommand,
  SavedWaitCommand,
  SavedGeneratedWaypoint,
} from "./previousSpecs/v0_3";
export { SAVE_FILE_VERSION } from "./previousSpecs/v0_3";
=======
} from "./previousSpecs/v0_2_2";
export { SAVE_FILE_VERSION } from "./previousSpecs/v0_2_2";
>>>>>>> b84478d7

const ajv = new Ajv();

export let VERSIONS = {
  "v0.0.0": {
    up: (document: any): v0_0_1 => {
      document = document as v0_0_0;
      let updated: v0_0_1 = {
        paths: {},
        version: v0_0_1_Version,
        robotConfiguration: document.robotConfiguration,
      };
      for (let entry of Object.keys(document.paths)) {
        let path = document.paths[entry];
        updated.paths[entry] = { waypoints: [], trajectory: [] };
        path.waypoints.forEach((waypoint, index) => {
          let { xConstrained, yConstrained } = waypoint;
          let updatedWaypoint: v0_0_1_Waypoint = {
            translationConstrained: !(!xConstrained && !yConstrained),
            ...waypoint,
          };
          updated.paths[entry].waypoints[index] = updatedWaypoint;
        });
      }
      return updated;
    },
    schema: v0_0_0_Schema,
  },
  "v0.0.1": {
    up: (document: any): v0_1 => {
      document = document as v0_0_1;
      let updated: v0_1 = {
        paths: {},
        version: v0_1_Version,
        robotConfiguration: document.robotConfiguration,
      };
      for (let entry of Object.keys(document.paths)) {
        let path = document.paths[entry];
        updated.paths[entry] = {
          waypoints: [],
          trajectory: [],
          constraints: [],
        };
        path.waypoints.forEach((waypoint, index) => {
          let updatedWaypoint: v0_1_Waypoint = {
            ...waypoint,
            isInitialGuess: false,
          };
          updated.paths[entry].waypoints[index] = updatedWaypoint;
        });
      }
      return updated;
    },
    schema: v0_0_1_Schema,
  },
  "v0.1": {
    up: (document: any): v0_1_1 => {
      document = document as v0_1;
      let updated: v0_1_1 = {
        paths: {},
        version: v0_1_1_Version,
        robotConfiguration: document.robotConfiguration,
      };
      for (let entry of Object.keys(document.paths)) {
        let path = document.paths[entry];
        updated.paths[entry] = {
          waypoints: path.waypoints,
          trajectory: path.trajectory,
          constraints: path.constraints,
          usesControlIntervalGuessing: true,
          defaultControlIntervalCount: 40,
        };
      }
      return updated;
    },
    schema: v0_1_Schema,
  },
  "v0.1.1": {
    up: (document: any): v0_1_2 => {
      document = document as v0_1_1;
      let updated: v0_1_2 = {
        paths: {},
        version: v0_1_2_Version,
        robotConfiguration: document.robotConfiguration,
      };
      for (let entry of Object.keys(document.paths)) {
        let path = document.paths[entry];
        updated.paths[entry] = {
          waypoints: path.waypoints,
          trajectory: path.trajectory,
          constraints: path.constraints,
          usesControlIntervalGuessing: path.usesControlIntervalGuessing,
          defaultControlIntervalCount: path.defaultControlIntervalCount,
          usesDefaultFieldObstacles: true,
          circleObstacles: [],
        };
      }
      return updated;
    },
    schema: v0_1_1_Schema,
  },
  "v0.1.2": {
    up: (document: any): v0_2 => {
      document = document as v0_1_2;
      let robotConfiguration: v0_2_Config = {
        motorMaxTorque: ROBOT_CONFIG_DEFAULTS.motorMaxTorque,
        motorMaxVelocity: ROBOT_CONFIG_DEFAULTS.motorMaxVelocity,
        gearing: ROBOT_CONFIG_DEFAULTS.gearing,
        ...document.robotConfiguration,
      };
      let updated: v0_2 = {
        paths: document.paths,
        version: v0_2_Version,
        robotConfiguration,
      };
      return updated;
    },
    schema: v0_1_2_Schema,
  },
  "v0.2": {
    up: (document: any): v0_2_1 => {
      let updated: v0_2_1 = {
        paths: document.paths,
        version: v0_2_1_Version,
        robotConfiguration: document.robotConfiguration,
        splitTrajectoriesAtStopPoints: false,
      };
      return updated;
    },
    schema: v0_2_Schema,
  },
  "v0.2.1": {
<<<<<<< HEAD
    up: (document: any): v0_3 => {
      let updated: v0_3 = document;
      updated.version = v0_3_Version;
      for (let entry of Object.keys(updated.paths)) {
        updated.paths[entry].eventMarkers = [];
        updated.paths[entry].trajectoryWaypoints = [];
      }
      return updated;
    },
    schema: v0_2_1_Schema,
  },
  "v0.3": {
    up: (document: any): v0_3 => document,
    schema: v0_3_Schema,
=======
    up: (document: any): v0_2_2 => {
      return {
        paths: document.paths,
        version: v0_2_2_Version,
        robotConfiguration: document.robotConfiguration,
        splitTrajectoriesAtStopPoints: document.splitTrajectoriesAtStopPoints,
        usesObstacles: false,
      };
    },
    schema: v0_2_1_Schema,
  },
  "v0.2.2": {
    up: (document: any): v0_2_2 => document,
    schema: v0_2_2_Schema,
>>>>>>> b84478d7
  },
  /**
   * For developers adding new document versions-Keep this comment at the end of the list.
   *
   * CURRENT_VERSION refers to the version before the one being added.
   *
   * Step 1: Write the upgrader function from CURRENT_VERSION to ADDED_VERSION.
   * Step 2: Replace VERSIONS[CURRENT_VERSION].up with your upgrader function.
   * To reiterate, each version's upgrader function upgrades a document of that version to the next version,
   * except for the latest version's upgrader, which returns the document unchanged.
   * Step 3: write a "no-op" upgrader function for ADDED_VERSION. This function should never actually run,
   * so this is mostly a matter of matching the type signature without modifying the document
   * Step 4: set the `schema` property for your new version to the imported schema from above.
   */
};

export let updateToCurrent = (document: { version: string }): SavedDocument => {
  let version = document.version;
  // We make sure this doesn't infinite loop by limiting the number of version jumps
  for (
    let i = 0;
    version !== SAVE_FILE_VERSION && i < Object.keys(VERSIONS).length;
    i++
  ) {
    console.log(document);
    if (Object.keys(VERSIONS).includes(version)) {
      console.log(version);
      document = VERSIONS[version as keyof typeof VERSIONS].up(document);
      version = document.version;
    }
  }
  console.log(document);
  return document as SavedDocument;
};

export let validate = (document: { version: string }): string => {
  if (document.version in VERSIONS) {
    if (!ajv.validate(VERSIONS[document.version].schema, document)) {
      return ajv.errorsText(ajv.errors);
    } else {
      return "";
    }
  } else {
    return `Invalid document version: ${document.version}`;
  }
};<|MERGE_RESOLUTION|>--- conflicted
+++ resolved
@@ -37,18 +37,15 @@
 } from "./previousSpecs/v0_2_1";
 import v0_2_1_Schema from "./previousSpecs/v0.2.1.json";
 import {
-<<<<<<< HEAD
+  SavedDocument as v0_2_2,
+  SAVE_FILE_VERSION as v0_2_2_Version,
+} from "./previousSpecs/v0_2_2";
+import {
   SavedDocument as v0_3,
   SAVE_FILE_VERSION as v0_3_Version,
 } from "./previousSpecs/v0_3";
 import v0_3_Schema from "./previousSpecs/v0.3.json";
-=======
-  SavedDocument as v0_2_2,
-  SAVE_FILE_VERSION as v0_2_2_Version,
-} from "./previousSpecs/v0_2_2";
-import v0_2_2_Schema from "./previousSpecs/v0.2.2.json";
-
->>>>>>> b84478d7
+
 // Paste new version import blocks above this line.
 // Import SAVE_FILE_VERSION, SavedDocument and only the other types needed for the upgrader functions.
 // Also import the new schema.
@@ -57,11 +54,8 @@
 import Ajv from "ajv";
 import { ROBOT_CONFIG_DEFAULTS } from "./RobotConfigStore";
 // Update the import path in the below to point to a particular version as current
-<<<<<<< HEAD
 import { SAVE_FILE_VERSION } from "./previousSpecs/v0_3";
-=======
-import { SAVE_FILE_VERSION } from "./previousSpecs/v0_2_2";
->>>>>>> b84478d7
+
 export type {
   SavedDocument,
   SavedTrajectorySample,
@@ -71,7 +65,6 @@
   SavedWaypoint,
   SavedConstraint,
   SavedCircleObstacle,
-<<<<<<< HEAD
   SavedEventMarker,
   SavedCommand,
   SavedGroupCommand,
@@ -80,10 +73,6 @@
   SavedGeneratedWaypoint,
 } from "./previousSpecs/v0_3";
 export { SAVE_FILE_VERSION } from "./previousSpecs/v0_3";
-=======
-} from "./previousSpecs/v0_2_2";
-export { SAVE_FILE_VERSION } from "./previousSpecs/v0_2_2";
->>>>>>> b84478d7
 
 const ajv = new Ajv();
 
@@ -216,7 +205,18 @@
     schema: v0_2_Schema,
   },
   "v0.2.1": {
-<<<<<<< HEAD
+    up: (document: any): v0_2_2 => {
+      return {
+        paths: document.paths,
+        version: v0_2_2_Version,
+        robotConfiguration: document.robotConfiguration,
+        splitTrajectoriesAtStopPoints: document.splitTrajectoriesAtStopPoints,
+        usesObstacles: false,
+      };
+    },
+    schema: v0_2_1_Schema,
+  },
+  "v0.2.2": {
     up: (document: any): v0_3 => {
       let updated: v0_3 = document;
       updated.version = v0_3_Version;
@@ -231,22 +231,6 @@
   "v0.3": {
     up: (document: any): v0_3 => document,
     schema: v0_3_Schema,
-=======
-    up: (document: any): v0_2_2 => {
-      return {
-        paths: document.paths,
-        version: v0_2_2_Version,
-        robotConfiguration: document.robotConfiguration,
-        splitTrajectoriesAtStopPoints: document.splitTrajectoriesAtStopPoints,
-        usesObstacles: false,
-      };
-    },
-    schema: v0_2_1_Schema,
-  },
-  "v0.2.2": {
-    up: (document: any): v0_2_2 => document,
-    schema: v0_2_2_Schema,
->>>>>>> b84478d7
   },
   /**
    * For developers adding new document versions-Keep this comment at the end of the list.
