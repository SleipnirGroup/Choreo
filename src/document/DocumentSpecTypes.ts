--- conflicted
+++ resolved
@@ -42,7 +42,16 @@
 } from "./previousSpecs/v0_1_1";
 import v0_1_1_Schema from "./previousSpecs/v0.1.1.json";
 import {
-<<<<<<< HEAD
+  SavedDocument as v0_1_2,
+  SavedPath as v0_1_2_Path,
+  SavedWaypoint as v0_1_2_Waypoint,
+  SavedTrajectorySample as v0_1_2_Sample,
+  SavedPathList as v0_1_2_Pathlist,
+  SavedRobotConfig as v0_1_2_Config,
+  SAVE_FILE_VERSION as v0_1_2_Version,
+} from "./previousSpecs/v0_1_2";
+import v0_1_2_Schema from "./previousSpecs/v0.1.2.json";
+import {
   SavedDocument as v0_2,
   SavedPath as v0_2_Path,
   SavedWaypoint as v0_2_Waypoint,
@@ -52,17 +61,7 @@
   SAVE_FILE_VERSION as v0_2_Version,
 } from "./previousSpecs/v0_2";
 import v0_2_Schema from "./previousSpecs/v0.2.json";
-=======
-  SavedDocument as v0_1_2,
-  SavedPath as v0_1_2_Path,
-  SavedWaypoint as v0_1_2_Waypoint,
-  SavedTrajectorySample as v0_1_2_Sample,
-  SavedPathList as v0_1_2_Pathlist,
-  SavedRobotConfig as v0_1_2_Config,
-  SAVE_FILE_VERSION as v0_1_2_Version,
-} from "./previousSpecs/v0_1_2";
-import v0_1_2_Schema from "./previousSpecs/v0.1.2.json";
->>>>>>> 1c24571d
+
 
 // Paste new version import blocks above this line.
 // Update the import path in the below to point to a particular version as current
@@ -74,16 +73,10 @@
   SavedRobotConfig,
   SavedWaypoint,
   SavedConstraint,
-<<<<<<< HEAD
+  SavedCircleObstacle,
 } from "./previousSpecs/v0_2";
 export { SAVE_FILE_VERSION } from "./previousSpecs/v0_2";
 import { SAVE_FILE_VERSION } from "./previousSpecs/v0_2";
-=======
-  SavedCircleObstacle,
-} from "./previousSpecs/v0_1_2";
-export { SAVE_FILE_VERSION } from "./previousSpecs/v0_1_2";
-import { SAVE_FILE_VERSION } from "./previousSpecs/v0_1_2";
->>>>>>> 1c24571d
 import Ajv from "ajv";
 
 export let VERSIONS = {
@@ -178,28 +171,6 @@
       return ajv.validate(v0_1_1_Schema, document);
     },
   },
-<<<<<<< HEAD
-  "v0.2": {
-    up: (document: any): v0_2 => {
-      document = document as v0_1_1;
-      let robotConfiguration: v0_2_Config = {
-        motorMaxTorque: 1,
-        motorMaxVelocity: 6000, // kraken max speed in rpm
-        gearing: 6.75, // SDS mk4i L2
-        efficiency: 80,
-        ...document.robotConfiguration,
-      };
-      let updated: v0_2 = {
-        paths: document.paths,
-        version: v0_2_Version,
-        robotConfiguration,
-      };
-      return updated;
-    },
-    validate: (document: v0_2): boolean => {
-      const ajv = new Ajv();
-      return ajv.validate(v0_2_Schema, document);
-=======
   "v0.1.2": {
     up: (document: any): v0_1_2 => {
       document = document as v0_1_1;
@@ -225,8 +196,29 @@
     validate: (document: v0_1_2): boolean => {
       const ajv = new Ajv();
       return ajv.validate(v0_1_2_Schema, document);
->>>>>>> 1c24571d
-    },
+    },
+  },
+  "v0.2": {
+    up: (document: any): v0_2 => {
+      document = document as v0_1_2;
+      let robotConfiguration: v0_2_Config = {
+        motorMaxTorque: 1,
+        motorMaxVelocity: 6000, // kraken max speed in rpm
+        gearing: 6.75, // SDS mk4i L2
+        efficiency: 80,
+        ...document.robotConfiguration,
+      };
+      let updated: v0_2 = {
+        paths: document.paths,
+        version: v0_2_Version,
+        robotConfiguration,
+      };
+      return updated;
+    },
+    validate: (document: v0_2): boolean => {
+      const ajv = new Ajv();
+      return ajv.validate(v0_2_Schema, document);
+    }
   },
 };
 
