--- conflicted
+++ resolved
@@ -19,9 +19,7 @@
   SavedRobotConfig as v0_0_1_Config,
   SAVE_FILE_VERSION as v0_0_1_Version,
 } from "./previousSpecs/v0_0_1";
-<<<<<<< HEAD
 import v0_0_1_Schema from "./previousSpecs/v0.0.1.json";
-=======
 import {
   SavedDocument as v0_1,
   SavedPath as v0_1_Path,
@@ -32,7 +30,6 @@
   SavedConstraint as v0_1_Constraint,
   SAVE_FILE_VERSION as v0_1_Version,
 } from "./previousSpecs/v0_1";
->>>>>>> 53be0fa6
 
 // Paste new version import blocks above this line.
 // Update the import path in the below to point to a particular version as current
@@ -43,17 +40,11 @@
   SavedPathList,
   SavedRobotConfig,
   SavedWaypoint,
-<<<<<<< HEAD
-} from "./previousSpecs/v0_0_1";
-export { SAVE_FILE_VERSION } from "./previousSpecs/v0_0_1";
-import { SAVE_FILE_VERSION } from "./previousSpecs/v0_0_1";
-import Ajv from "ajv";
-=======
   SavedConstraint,
 } from "./previousSpecs/v0_1";
 export { SAVE_FILE_VERSION } from "./previousSpecs/v0_1";
 import { SAVE_FILE_VERSION } from "./previousSpecs/v0_1";
->>>>>>> 53be0fa6
+import Ajv from "ajv";
 
 export let VERSIONS = {
   "v0.0.0": {
