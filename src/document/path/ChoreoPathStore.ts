--- conflicted
+++ resolved
@@ -19,23 +19,16 @@
   HolonomicWaypointStore,
   IHolonomicWaypointStore
 } from "../HolonomicWaypointStore";
-<<<<<<< HEAD
 import { EventMarkerStore, IEventMarkerStore } from "../EventMarkerStore";
 import { savedWaypointIdToWaypointId, waypointIdToSavedWaypointId } from "./utils";
-=======
 import { ExpressionStore } from "../ExpressionStore";
->>>>>>> e12cd25c
 
 export const ChoreoPathStore = types
   .model("ChoreoPathStore", {
     waypoints: types.array(HolonomicWaypointStore),
     constraints: types.array(ConstraintStore),
-<<<<<<< HEAD
+    targetDt: ExpressionStore
   })   
-=======
-    targetDt: ExpressionStore
-  })
->>>>>>> e12cd25c
   .views((self) => ({
     get nonGuessPoints() {
       return self.waypoints.filter((waypoint) => !(waypoint.type == 2));
