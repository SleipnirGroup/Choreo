import { Instance, types, getEnv, destroy, IAnyStateTreeNode, getParentOfType } from "mobx-state-tree";
import {
  DEFAULT_WAYPOINT,
  IHolonomicWaypointStore
} from "../HolonomicWaypointStore";
import { IReactionDisposer, reaction } from "mobx";
import {
  SAVE_FILE_VERSION,
  type ChoreoPath,
  type Trajectory,
  Waypoint,
  Expr,
  PplibCommand,
  EventMarker,
  ChoreolibEvent,
  Command,
  WaypointIDX,
  WaypointUUID
} from "../2025/DocumentTypes";
import { ChoreoPathStore } from "./ChoreoPathStore";
import { ChoreoTrajectoryStore } from "./ChoreoTrajectoryStore";
import { PathUIStore } from "./PathUIStore";
import { Env } from "../DocumentManager";
import { EventMarkerStore, IEventMarkerStore } from "../EventMarkerStore";
import { commandIsChoreolib } from "../CommandStore";
import { findUUIDIndex } from "./utils";
export function waypointIDToText(id: WaypointUUID | undefined, points: IHolonomicWaypointStore[]) {
  if (id == undefined) return "?";
  if (id == "first") return "Start";
  if (id == "last") return "End";
  return (
    findUUIDIndex(id.uuid, points) + 1
  );
}
export const DEFAULT_EVENT_MARKER : EventMarker<PplibCommand> =
{
  data: {
    name: "Marker",
    target: undefined,
    offset: {
      exp: "0 s",
      val: 0
    },
    targetTimestamp: undefined
  },
  event: {
    type: "named",
    data: {
      name: ""
    }
  }
} 
export const HolonomicPathStore = types
  .model("HolonomicPathStore", {
    snapshot: types.frozen<ChoreoPath<number>>(),
    params: ChoreoPathStore,
    trajectory: ChoreoTrajectoryStore,
    ui: PathUIStore,
    markers: types.array(EventMarkerStore),
    name: "",
    uuid: types.identifier
  })

  .views((self) => {
    return {
      canGenerate(): boolean {
        return self.params.waypoints.length >= 2 && !self.ui.generating;
      },
      canExport(): boolean {
        return self.trajectory.samples.length >= 2;
      },
<<<<<<< HEAD
      get serialize(): Traj {
        const markers = self.markers.map(m=>m.serialize);
=======
      get serialize(): Trajectory {
>>>>>>> e12cd25c
        return {
          name: self.name,
          version: SAVE_FILE_VERSION,
          params: self.params.serialize,
          trajectory: self.trajectory.serialize,
          snapshot: self.snapshot,
          pplibCommands: markers.filter(m=>!commandIsChoreolib(m.event)) as 
            EventMarker<PplibCommand>[],
          events: markers.filter(m=>commandIsChoreolib(m.event)) as 
            EventMarker<ChoreolibEvent>[],
        };
      },
      lowestSelectedPoint(): IHolonomicWaypointStore | null {
        for (const point of self.params.waypoints) {
          if (point.selected) return point;
        }
        return null;
      },
    };
  })
  .views((self) => {
    return {
      waypointTimestamps(): number[] {
        return self.trajectory.waypoints;
      }
    };
  })
  .actions((self) => {
    return {
      deleteMarkerUUID(uuid: string) {
        const index = self.markers.findIndex((m) => m.uuid === uuid);
        if (index >= 0 && index < self.markers.length) {
          destroy(self.markers[index]);
          if (self.markers.length === 0) {
            return;
          } else if (self.markers[index - 1]) {
            getEnv<Env>(self).select(self.markers[index - 1]);
          } else if (self.markers[index + 1]) {
            getEnv<Env>(self).select(self.markers[index + 1]);
          }
        }
      },
      addEventMarker(marker?: EventMarker<Command>): IEventMarkerStore {
        const m = marker ?? DEFAULT_EVENT_MARKER;
        let toAdd = getEnv<Env>(self).create.EventMarkerStore(m);
      
        self.markers.push(toAdd);
        toAdd.deserialize(m);
        return toAdd;
      },
      setSnapshot(snap: ChoreoPath<number>) {
        self.snapshot = snap;
      },
      setName(name: string) {
        self.name = name;
      },
      addWaypoint(waypoint?: Partial<Waypoint<Expr>>): IHolonomicWaypointStore {
        self.params.waypoints.push(
          getEnv<Env>(self).create.WaypointStore(
            Object.assign({ ...DEFAULT_WAYPOINT }, waypoint)
          )
        );
        if (self.params.waypoints.length === 1) {
          getEnv<Env>(self).select(self.params.waypoints[0]);
        }

        // Initialize waypoints
        if (typeof self.ui.visibleWaypointsStart === "undefined") {
          self.ui.setVisibleWaypointsStart(0);
          self.ui.setVisibleWaypointsEnd(0);
        }

        // Make the new waypoint visible by default if the (now) penultimate waypoint is already visible
        if (self.ui.visibleWaypointsEnd === self.params.waypoints.length - 2) {
          self.ui.setVisibleWaypointsEnd(self.params.waypoints.length - 1);
        }

        return self.params.waypoints[self.params.waypoints.length - 1];
      }
    };
  })
  .actions((self) => {
    return {
      deserialize(ser: Trajectory) {
        self.name = ser.name;
        self.snapshot = ser.snapshot;
        self.params.deserialize(ser.params);
<<<<<<< HEAD
        self.traj.deserialize(ser.traj);
        ser.events.forEach(m=>{
          self.addEventMarker(m);
        })
=======
        self.trajectory.deserialize(ser.trajectory);
>>>>>>> e12cd25c
      }
    };
  })
  .actions((self) => {
    let autosaveDisposer: IReactionDisposer;
    let exporter: (uuid: string) => void;
    const afterCreate = () => {
      // Anything accessed in here will cause the trajectory to be marked stale
      // this is a reaction, not an autorun so that the effect does not happen
      // when mobx first runs it to determine dependencies.
      // staleDisposer = reaction(
      //   () => {
      //     // Reaction needs the return value to change,
      //     // so we can't just access the values and do nothing with them

      autosaveDisposer = reaction(
        () => {
          return self.serialize;
        },
        (_value) => {
          exporter(self.uuid);
        }
      );
    };
    const setExporter = (exportFunction: (uuid: string) => void) => {
      exporter = exportFunction;
    };
    const beforeDestroy = () => {
      autosaveDisposer();
    };
    return {
      afterCreate,
      setExporter,
      beforeDestroy
    };
  });
// TS complains of circular dependencies if we directly alias this
// eslint-disable-next-line @typescript-eslint/no-empty-object-type
export interface IHolonomicPathStore
  extends Instance<typeof HolonomicPathStore> {}
export function getPathStore(self: IAnyStateTreeNode): IHolonomicPathStore {
  const path: IHolonomicPathStore = getParentOfType(self, HolonomicPathStore)
  return path;
}<|MERGE_RESOLUTION|>--- conflicted
+++ resolved
@@ -69,12 +69,8 @@
       canExport(): boolean {
         return self.trajectory.samples.length >= 2;
       },
-<<<<<<< HEAD
-      get serialize(): Traj {
+      get serialize(): Trajectory {
         const markers = self.markers.map(m=>m.serialize);
-=======
-      get serialize(): Trajectory {
->>>>>>> e12cd25c
         return {
           name: self.name,
           version: SAVE_FILE_VERSION,
@@ -162,14 +158,10 @@
         self.name = ser.name;
         self.snapshot = ser.snapshot;
         self.params.deserialize(ser.params);
-<<<<<<< HEAD
-        self.traj.deserialize(ser.traj);
+        self.trajectory.deserialize(ser.trajectory);
         ser.events.forEach(m=>{
           self.addEventMarker(m);
         })
-=======
-        self.trajectory.deserialize(ser.trajectory);
->>>>>>> e12cd25c
       }
     };
   })
