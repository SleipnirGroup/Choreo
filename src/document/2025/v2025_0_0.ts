import { ConstraintData } from "../ConstraintDefinitions";
import { Dimensions } from "../ExpressionStore";

export const SAVE_FILE_VERSION = "v2025.0.0";
export type Expr = { exp: string; val: number };

export function isExpr(arg: any): arg is Expr {
  return (
    typeof arg === "object" &&
    Object.hasOwn(arg, "exp") &&
    typeof arg["exp"] === "string" &&
    Object.hasOwn(arg, "val") &&
    typeof arg["val"] === "number"
  );
}
export type ExprOrNumber = Expr | number;
export interface Variable {
  dimension: keyof typeof Dimensions;
  var: Expr;
}
export interface PoseVariable {
  x: Expr;
  y: Expr;
  heading: Expr;
}

export interface Variables {
  expressions: Record<string, Variable>;
  poses: Record<string, PoseVariable>;
}

export interface Bumper<T extends ExprOrNumber> {
  front: T;
  back: T;
  side: T;
}

export interface Module<T extends ExprOrNumber> {
  x: T;
  y: T;
}

export interface RobotConfig<T extends ExprOrNumber> {
  frontLeft: Module<T>;
  backLeft: Module<T>;
  mass: T;
  inertia: T;
  gearing: T;
  radius: T;
  /// motor rad/s
  vmax: T;
  /// motor N*m
  tmax: T; // N*m
  bumper: Bumper<T>;
  differentialTrackWidth: T;
}

export interface Project {
  name: string;
  type: SampleType;
  version: typeof SAVE_FILE_VERSION;
  variables: Variables;
  config: RobotConfig<Expr>;
}

export interface Waypoint<T extends ExprOrNumber> {
  x: T;
  y: T;
  heading: T;
  intervals: number;
  split: boolean;
  fixTranslation: boolean;
  fixHeading: boolean;
  overrideIntervals: boolean;
}

export type WaypointIDX = number | "first" | "last";

export type WaypointUUID = "first" | "last" | { uuid: string };

export interface Constraint {
  from: WaypointIDX;
  to?: WaypointIDX;
  data: ConstraintData;
  enabled: boolean;
}

export interface SwerveSample {
  t: number;
  x: number;
  y: number;
  heading: number;
  vx: number;
  vy: number;
  omega: number;
  ax: number;
  ay: number;
  alpha: number;
  fx?: [number, number, number, number];
  fy?: [number, number, number, number];
}

export interface DifferentialSample {
  t: number;
  x: number;
  y: number;
  heading: number;
  vl: number;
  vr: number;
  al: number;
  ar: number;
  fl: number;
  fr: number;
}

export interface ProgressUpdate {
  type: "swerveTrajectory" | "differentialTrajectory";
  update: SwerveSample[] | DifferentialSample[] | string;
}

export interface ChoreoPath<T extends ExprOrNumber> {
  waypoints: Waypoint<T>[];
  constraints: Constraint[];
  targetDt: T;
}

export type SampleType = "Swerve" | "Differential";
export interface Output {
  waypoints: number[];
  samples: SwerveSample[] | DifferentialSample[];
  splits: number[];
}

export interface Trajectory {
  name: string;
  version: typeof SAVE_FILE_VERSION;
  params: ChoreoPath<Expr>;
  snapshot: ChoreoPath<number>;
<<<<<<< HEAD
  traj: Output;
  events: EventMarker<ChoreolibEvent>[];
  pplibCommands: EventMarker<PplibCommand>[];
=======
  trajectory: Output;
  events: EventMarker[];
  pplibCommands: PplibCommandMarker<number>[];
>>>>>>> e12cd25c
}

export type GroupCommand = {
  type: "deadline" | "parallel" | "race" | "sequential";
  data: {
    commands: PplibCommand[];
  };
};
export type WaitCommand = {
  type: "wait";
  data: {
    waitTime: Expr;
  };
};
export type NamedCommand = {
  type: "named";
  data: {
    name: string | null;
  };
};
export type ChoreolibEvent = {
  type: "choreolib";
  data: {
    event: string | null;
  }
}

export type EventMarkerData = {
  name: string;
<<<<<<< HEAD
  target: WaypointIDX | undefined;
  offset: Expr;
=======
  target: WaypointID;
  trajectoryTargetIndex: number | undefined;
  offset: T;
>>>>>>> e12cd25c
  /**
   * The timestamp along the trajectory of the waypoint this marker targeted on the last generation.
   */
  targetTimestamp: number | undefined;
}
export type PplibCommand =
  | WaitCommand
  | GroupCommand
  | NamedCommand;
export type Command = 
  PplibCommand | ChoreolibEvent
export interface EventMarker<C extends Command> {
  data: EventMarkerData;
  event: C;
}<|MERGE_RESOLUTION|>--- conflicted
+++ resolved
@@ -136,15 +136,9 @@
   version: typeof SAVE_FILE_VERSION;
   params: ChoreoPath<Expr>;
   snapshot: ChoreoPath<number>;
-<<<<<<< HEAD
-  traj: Output;
+  trajectory: Output;
   events: EventMarker<ChoreolibEvent>[];
   pplibCommands: EventMarker<PplibCommand>[];
-=======
-  trajectory: Output;
-  events: EventMarker[];
-  pplibCommands: PplibCommandMarker<number>[];
->>>>>>> e12cd25c
 }
 
 export type GroupCommand = {
@@ -174,14 +168,8 @@
 
 export type EventMarkerData = {
   name: string;
-<<<<<<< HEAD
   target: WaypointIDX | undefined;
   offset: Expr;
-=======
-  target: WaypointID;
-  trajectoryTargetIndex: number | undefined;
-  offset: T;
->>>>>>> e12cd25c
   /**
    * The timestamp along the trajectory of the waypoint this marker targeted on the last generation.
    */
