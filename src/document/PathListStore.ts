--- conflicted
+++ resolved
@@ -118,19 +118,14 @@
             if (contents !== undefined) {
               path.deserialize(contents);
             } else {
-<<<<<<< HEAD
               path.params.addConstraint("StopPoint", true, "first");
               path.params.addConstraint("StopPoint", true, "last");
-=======
-              path.params.addConstraint("StopPoint", "first");
-              path.params.addConstraint("StopPoint", "last");
-              path.params.addConstraint("KeepInRectangle", "first", "last", {
+              path.params.addConstraint("KeepInRectangle", true, "first", "last", {
                 x: ["0 m", 0.0],
                 y: ["0 m", 0.0],
                 w: ["16.54 m", 16.54],
                 h: ["8.21 m", 8.21]
               });
->>>>>>> acb16dc7
             }
 
             if (self.paths.size === 1 || select) {
