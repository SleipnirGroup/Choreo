--- conflicted
+++ resolved
@@ -1,15 +1,8 @@
 import { Instance, getEnv, types } from "mobx-state-tree";
 import { Trajectory } from "./2025/DocumentTypes";
 import { Env } from "./DocumentManager";
-<<<<<<< HEAD
 import { HolonomicPathStore, IHolonomicPathStore } from "./path/HolonomicPathStore";
 import { IHolonomicWaypointStore } from "./HolonomicWaypointStore";
-=======
-import {
-  HolonomicPathStore,
-  IHolonomicPathStore
-} from "./path/HolonomicPathStore";
->>>>>>> e12cd25c
 
 export const PathListStore = types
   .model("PathListStore", {
@@ -90,8 +83,9 @@
             waypoints: [],
             samples: [],
             splits: [],
-            markers: []
-          }
+          },
+          markers: [],
+
         });
         path.setExporter((uuid) => {});
         self.defaultPath = path;
