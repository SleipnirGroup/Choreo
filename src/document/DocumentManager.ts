--- conflicted
+++ resolved
@@ -281,11 +281,7 @@
 
   async saveFile() {
     const content = JSON.stringify(this.model.asSavedDocument(), undefined, 4);
-<<<<<<< HEAD
-    if (!VERSIONS["v0.1.2"].validate(this.model.asSavedDocument())) {
-=======
     if (!VERSIONS[SAVE_FILE_VERSION].validate(this.model.asSavedDocument())) {
->>>>>>> 2e957891
       console.warn("Invalid Doc JSON:\n" + "\n" + content);
       return;
     }
