import { createContext } from "react";
import StateStore, { IStateStore } from "./DocumentModel";
import { dialog, invoke, path, window as tauriWindow } from "@tauri-apps/api";
import { listen, TauriEvent, Event } from "@tauri-apps/api/event";
import { v4 as uuidv4 } from "uuid";
import { validate } from "./DocumentSpecTypes";
import { applySnapshot, getSnapshot } from "mobx-state-tree";
import { reaction } from "mobx";
import { toast } from "react-toastify";
import "react-toastify/dist/ReactToastify.min.css";
import hotkeys from "hotkeys-js";
import { ViewLayerDefaults } from "./UIStateStore";

type OpenFileEventPayload = {
  adjacent_gradle: boolean;
  name: string | undefined;
  dir: string | undefined;
  contents: string;
};
export class DocumentManager {
  simple: any;
  undo() {
    this.model.document.history.canUndo && this.model.document.history.undo();
  }
  redo() {
    this.model.document.history.canRedo && this.model.document.history.redo();
  }
  get history() {
    return this.model.document.history;
  }
  model: IStateStore;
  constructor() {
    this.model = StateStore.create({
      uiState: {
        settingsTab: 0,
        selectedSidebarItem: undefined,
        layers: ViewLayerDefaults
      },
      document: {
        robotConfig: { identifier: uuidv4() },
        pathlist: {},
        splitTrajectoriesAtStopPoints: false,
        usesObstacles: false
      }
    });
    this.model.document.pathlist.addPath("NewPath");
    this.model.document.history.clear();
    this.setupEventListeners();
    this.newFile();
    this.model.uiState.updateWindowTitle();
  }

  async handleOpenFileEvent(event: Event<unknown>) {
    const payload = event.payload as OpenFileEventPayload;
    if (payload.dir === undefined || payload.name === undefined) {
      throw "Non-UTF-8 characters in file path";
    } else if (payload.contents === undefined) {
      throw "Unable to read file";
    } else {
      const oldDocument = getSnapshot(this.model.document);
      const oldUIState = getSnapshot(this.model.uiState);
      const saveName = payload.name;
      const saveDir = payload.dir;
      const adjacent_gradle = payload.adjacent_gradle;
      this.model.uiState.setSaveFileName(undefined);
      this.model.uiState.setSaveFileDir(undefined);
      this.model.uiState.setIsGradleProject(undefined);
      await this.openFromContents(payload.contents)
        .catch((err) => {
          applySnapshot(this.model.document, oldDocument);
          applySnapshot(this.model.uiState, oldUIState);
          throw `Internal parsing error: ${err}`;
        })
        .then(() => {
          this.model.uiState.setSaveFileName(saveName);
          this.model.uiState.setSaveFileDir(saveDir);
          this.model.uiState.setIsGradleProject(adjacent_gradle);
        })
        .then(() => this.exportAllTrajectories());
    }
  }

  async setupEventListeners() {
    const openFileUnlisten = await listen("open-file", async (event) =>
      this.handleOpenFileEvent(event).catch((err) =>
        toast.error("Opening file error: " + err)
      )
    );

    window.addEventListener("contextmenu", (e) => e.preventDefault());
    window.addEventListener("copy", (e) => {
      const selection = document.getSelection();
      // Sometimes clicking away from a text input with selection retains that input element as
      // document.getSelection()'s focusNode, but sets the actual selection range to ''
      if (selection?.focusNode === null || selection?.toString() === "") {
        if (this.model.uiState.isSidebarWaypointSelected) {
          this.model.uiState.selectedSidebarItem.copyToClipboard(e);
        }
        e.preventDefault();
      }
    });

    window.addEventListener("paste", (e) => {
      const evt = e as ClipboardEvent;
      const content = evt.clipboardData?.getData("text/plain");
      if (content === undefined) {
        return;
      }
      const activePath = this.model.document.pathlist.activePath;
      const pathSnapshot = getSnapshot(activePath);
      try {
        const savedObject = JSON.parse(content);
        if (!Object.hasOwn(savedObject, "dataType")) return;
        if (savedObject.dataType === "choreo/waypoint") {
          let currentSelectedWaypointIdx = -1;
          if (this.model.uiState.isSidebarWaypointSelected) {
            const idx = activePath.findUUIDIndex(
              this.model.uiState.selectedSidebarItem.uuid
            );
            if (idx != -1) {
              currentSelectedWaypointIdx = idx;
            }
          }
          this.model.document.history.startGroup(() => {
            const newWaypoint =
              this.model.document.pathlist.activePath.addWaypoint();
            newWaypoint.fromSavedWaypoint(savedObject);
            if (currentSelectedWaypointIdx != -1) {
              activePath.reorder(
                activePath.waypoints.length - 1,
                currentSelectedWaypointIdx + 1
              );
            }

            this.model.document.history.stopGroup();
          });
        }
      } catch (err) {
        console.error("Error when pasting:", err);
        applySnapshot(activePath, pathSnapshot);
      }
    });

    // Save files on closing
    tauriWindow
      .getCurrent()
      .listen(TauriEvent.WINDOW_CLOSE_REQUESTED, async () => {
        if (!this.model.uiState.hasSaveLocation) {
          if (
            await dialog.ask("Save project?", {
              title: "Choreo",
              type: "warning"
            })
          ) {
            if (!(await this.saveFileDialog())) {
              return;
            }
          }
        }
        await tauriWindow.getCurrent().close();
      })
      .then((unlisten) => {
        window.addEventListener("unload", () => {
          unlisten();
        });
      });
    const autoSaveUnlisten = reaction(
      () => this.model.document.history.undoIdx,
      () => {
        if (this.model.uiState.hasSaveLocation) {
          console.log("autosave");
          this.saveFile();
        }
      }
    );
    const updateTitleUnlisten = reaction(
      () => this.model.uiState.saveFileName,
      () => {
        this.model.uiState.updateWindowTitle();
      }
    );
    window.addEventListener("unload", () => {
      hotkeys.unbind();
      openFileUnlisten();
      autoSaveUnlisten();
      updateTitleUnlisten();
    });
    hotkeys.unbind();
    hotkeys("f5,ctrl+shift+r,ctrl+r", function (event, handler) {
      event.preventDefault();
    });
    hotkeys("command+g,ctrl+g,g", () => {
      if (!this.model.document.pathlist.activePath.generating) {
        this.generateWithToastsAndExport(
          this.model.document.pathlist.activePathUUID
        );
      }
    });
    hotkeys("command+z,ctrl+z", () => {
      this.undo();
    });
    hotkeys("command+shift+z,ctrl+shift+z,ctrl+y", () => {
      this.redo();
    });
    hotkeys("command+n,ctrl+n", { keydown: true }, () => {
      this.newFile();
    });
<<<<<<< HEAD
    hotkeys("command+=,ctrl+=", () => {
      this.model.zoomIn();
    });
    hotkeys("command+-,ctrl+-", () => {
      this.model.zoomOut();
=======
    hotkeys("command+0,ctrl+0", () => {
      if (this.model.document.pathlist.activePath.waypoints.length == 0) {
        toast.error("No waypoints to zoom to");
      } else {
        this.model.zoomToFitWaypoints();
      }
>>>>>>> 13d65703
    });
    hotkeys("right,x", () => {
      const waypoints = this.model.document.pathlist.activePath.waypoints;
      const selected = waypoints.find((w) => {
        return w.selected;
      });
      let i = waypoints.indexOf(selected ?? waypoints[0]);
      i++;
      if (i >= waypoints.length) {
        i = waypoints.length - 1;
      }
      this.model.select(waypoints[i]);
    });
    hotkeys("left,z", () => {
      const waypoints = this.model.document.pathlist.activePath.waypoints;
      const selected = waypoints.find((w) => {
        return w.selected;
      });
      let i = waypoints.indexOf(selected ?? waypoints[0]);
      i--;
      if (i <= 0) {
        i = 0;
      }
      this.model.select(waypoints[i]);
    });
    // navbar keys
    for (let i = 0; i < 9; i++) {
      hotkeys((i + 1).toString(), () => {
        this.model.uiState.setSelectedNavbarItem(i);
      });
    }
    hotkeys("0", () => {
      this.model.uiState.setSelectedNavbarItem(9);
    });
    hotkeys("-", () => this.model.uiState.setSelectedNavbarItem(10));
    // set current waypoint type
    for (let i = 0; i < 4; i++) {
      hotkeys("shift+" + (i + 1), () => {
        const selected = this.getSelectedWaypoint();
        selected?.setType(i);
      });
    }
    // nudge selected waypoint
    hotkeys("d,shift+d", () => {
      const selected = this.getSelectedWaypoint();
      if (selected !== undefined) {
        const delta = hotkeys.shift ? 0.5 : 0.1;
        selected.setX(selected.x + delta);
      }
    });
    hotkeys("a,shift+a", () => {
      const selected = this.getSelectedWaypoint();
      if (selected !== undefined) {
        const delta = hotkeys.shift ? 0.5 : 0.1;
        selected.setX(selected.x - delta);
      }
    });
    hotkeys("w,shift+w", () => {
      const selected = this.getSelectedWaypoint();
      if (selected !== undefined) {
        const delta = hotkeys.shift ? 0.5 : 0.1;
        selected.setY(selected.y + delta);
      }
    });
    hotkeys("s,shift+s", () => {
      const selected = this.getSelectedWaypoint();
      if (selected !== undefined) {
        const delta = hotkeys.shift ? 0.5 : 0.1;
        selected.setY(selected.y - delta);
      }
    });
    hotkeys("q,shift+q", () => {
      const selected = this.getSelectedWaypoint();
      if (selected !== undefined) {
        const delta = hotkeys.shift ? Math.PI / 4 : Math.PI / 16;
        const newHeading = selected.heading + delta;
        selected.setHeading(newHeading);
      }
    });
    hotkeys("e,shift+e", () => {
      const selected = this.getSelectedWaypoint();
      if (selected !== undefined) {
        const delta = hotkeys.shift ? -Math.PI / 4 : -Math.PI / 16;
        const newHeading = selected.heading + delta;
        selected.setHeading(newHeading);
      }
    });
    hotkeys("f", () => {
      const selected = this.getSelectedWaypoint();
      if (selected) {
        const newWaypoint =
          this.model.document.pathlist.activePath.addWaypoint();
        newWaypoint.setX(selected.x);
        newWaypoint.setY(selected.y);
        newWaypoint.setHeading(selected.heading);
        this.model.select(newWaypoint);
      } else {
        const newWaypoint =
          this.model.document.pathlist.activePath.addWaypoint();
        newWaypoint.setX(5);
        newWaypoint.setY(5);
        newWaypoint.setHeading(0);
        this.model.select(newWaypoint);
      }
    });
    hotkeys("delete,backspace,clear", () => {
      const selectedWaypoint = this.getSelectedWaypoint();
      if (selectedWaypoint) {
        this.model.document.pathlist.activePath.deleteWaypointUUID(
          selectedWaypoint.uuid
        );
      }
      const selectedConstraint = this.getSelecteConstraint();
      if (selectedConstraint) {
        this.model.document.pathlist.activePath.deleteConstraintUUID(
          selectedConstraint.uuid
        );
      }
      const selectedObstacle = this.getSelectedObstacle();
      if (selectedObstacle) {
        this.model.document.pathlist.activePath.deleteObstacleUUID(
          selectedObstacle.uuid
        );
      }
    });
  }

  async generateAndExport(uuid: string) {
    await this.model!.generatePath(uuid);
    await this.exportTrajectory(uuid);
  }

  async generateWithToastsAndExport(uuid: string) {
    const pathName = this.model.document.pathlist.paths.get(uuid)?.name;
    this.model!.generatePathWithToasts(uuid).then(() =>
      toast.promise(
        this.writeTrajectory(() => this.getTrajFilePath(uuid), uuid),
        {
          success: `Saved "${pathName}" to ${this.model.uiState.chorRelativeTrajDir}.`,
          error: {
            render(toastProps) {
              console.error(toastProps.data);
              return `Couldn't export trajectory: ${
                toastProps.data as string[]
              }`;
            }
          }
        }
      )
    );
  }

  private getSelectedWaypoint() {
    const waypoints = this.model.document.pathlist.activePath.waypoints;
    return waypoints.find((w) => {
      return w.selected;
    });
  }
  private getSelecteConstraint() {
    const constraints = this.model.document.pathlist.activePath.constraints;
    return constraints.find((c) => {
      return c.selected;
    });
  }

  private getSelectedObstacle() {
    const obstacles = this.model.document.pathlist.activePath.obstacles;
    return obstacles.find((o) => {
      return o.selected;
    });
  }
  newFile(): void {
    applySnapshot(this.model, {
      uiState: {
        settingsTab: 0,
        selectedSidebarItem: undefined,
        layers: ViewLayerDefaults
      },
      document: {
        robotConfig: { identifier: uuidv4() },
        pathlist: {},
        splitTrajectoriesAtStopPoints: false,
        usesObstacles: false
      }
    });
    this.model.document.pathlist.addPath("NewPath");
    this.model.document.history.clear();
  }

  async openFromContents(chorContents: string) {
    const parsed = JSON.parse(chorContents);
    const validationError = validate(parsed);
    if (validationError.length == 0) {
      this.model.fromSavedDocument(parsed);
    } else {
      throw `Invalid Document JSON: ${validationError}`;
    }
  }

  async renamePath(uuid: string, newName: string) {
    if (this.model.uiState.hasSaveLocation) {
      const oldPath = await this.getTrajFilePath(uuid);
      const oldName = this.model.document.pathlist.paths.get(uuid)?.name;
      this.model.document.pathlist.paths.get(uuid)?.setName(newName);
      const newPath = await this.getTrajFilePath(uuid);
      if (oldPath !== null) {
        Promise.all([
          invoke("delete_file", { dir: oldPath[0], name: oldPath[1] }),
          invoke("delete_traj_segments", {
            dir: oldPath[0],
            trajName: oldName
          })
        ])
          .then(() => this.writeTrajectory(() => newPath, uuid))
          .catch((e) => {
            console.error(e);
          });
      }
    } else {
      this.model.document.pathlist.paths.get(uuid)?.setName(newName);
    }
  }

  async deletePath(uuid: string) {
    const newPath = await this.getTrajFilePath(uuid).catch(() => null);
    this.model.document.pathlist.deletePath(uuid);
    if (newPath !== null && this.model.uiState.hasSaveLocation) {
      invoke("delete_file", { dir: newPath[0], name: newPath[1] });
      this.writeTrajectory(() => newPath, uuid);
    }
  }

  /**
   * Save the specified trajectory to the file path supplied by the given async function
   * @param filePath An (optionally async) function returning a 2-string array of [dir, name], or null
   * @param uuid the UUID of the path with the trajectory to export
   */
  async writeTrajectory(
    filePath: () => Promise<[string, string] | null> | [string, string] | null,
    uuid: string
  ) {
    // Avoid conflicts with tauri path namespace
    const chorPath = this.model.document.pathlist.paths.get(uuid);
    if (chorPath === undefined) {
      throw `Tried to export trajectory with unknown uuid ${uuid}`;
    }
    const trajectory = chorPath.generated;
    if (trajectory.length < 2) {
      throw "Path is not generated";
    }
    const file = await filePath();
    console.log("file: " + file);

    const content = JSON.stringify({ samples: trajectory }, undefined, 4);
    if (file) {
      await invoke("save_file", {
        dir: file[0],
        name: file[1],
        contents: content
      });
      // "Split" naming scheme for consistency when path splitting is turned on/off
      if (
        !this.model.document.splitTrajectoriesAtStopPoints ||
        chorPath.stopPointIndices().length >= 2
      ) {
        await invoke("save_file", {
          dir: file[0],
          name: file[1].replace(".", ".1."),
          contents: content
        });
      }
    }

    if (
      this.model.document.splitTrajectoriesAtStopPoints &&
      file !== null &&
      chorPath.stopPointIndices().length >= 2
    ) {
      const split = chorPath.stopPointIndices();
      for (let i = 1; i < split.length; i++) {
        const prev = split[i - 1];
        let cur = split[i];
        // If we don't go to the end of trajectory, add 1 to include the end stop point
        if (cur !== undefined) {
          cur += 1;
        }
        const traj = trajectory.slice(prev, cur).map((s) => {
          return { ...s };
        });
        if (traj === undefined) {
          throw `Could not split segment from ${prev} to ${cur} given ${trajectory.length} samples`;
        }
        if (traj.length === 0) {
          continue;
        }
        const start = traj[0].timestamp;
        for (let i = 0; i < traj.length; i++) {
          const e = traj[i];
          e.timestamp -= start;
        }

        const content = JSON.stringify({ samples: traj }, undefined, 4);
        const name = file[1].replace(".", "." + i.toString() + ".");
        await invoke("save_file", {
          dir: file[0],
          name: name,
          contents: content
        });
      }
    }
  }

  async getTrajFilePath(uuid: string): Promise<[string, string]> {
    const choreoPath = this.model.document.pathlist.paths.get(uuid);
    if (choreoPath === undefined) {
      throw `Trajectory has unknown uuid ${uuid}`;
    }
    const { hasSaveLocation, chorRelativeTrajDir } = this.model.uiState;
    if (!hasSaveLocation || chorRelativeTrajDir === undefined) {
      throw "Project has not been saved yet";
    }
    const dir =
      this.model.uiState.saveFileDir +
      path.sep +
      this.model.uiState.chorRelativeTrajDir;
    return [dir, `${choreoPath.name}.traj`];
  }

  async exportTrajectory(uuid: string) {
    return await this.writeTrajectory(() => {
      return this.getTrajFilePath(uuid).then(async (filepath) => {
        const file = await dialog.save({
          title: "Export Trajectory",
          defaultPath: filepath.join(path.sep),
          filters: [
            {
              name: "Trajopt Trajectory",
              extensions: ["traj"]
            }
          ]
        });
        if (file == null) {
          throw "No file selected or user cancelled";
        }
        return [await path.dirname(file), await path.basename(file)];
      });
    }, uuid);
  }

  async exportActiveTrajectory() {
    return await this.exportTrajectory(
      this.model.document.pathlist.activePathUUID
    );
  }

  async saveFile() {
    const dir = this.model.uiState.saveFileDir;
    const name = this.model.uiState.saveFileName;
    // we could use hasSaveLocation but TS wouldn't know
    // that dir and name aren't undefined below
    if (dir === undefined || name === undefined) {
      return await this.saveFileDialog();
    } else {
      this.handleChangeIsGradleProject(await this.saveFileAs(dir, name));
    }
    return true;
  }

  async saveFileDialog() {
    const filePath = await dialog.save({
      title: "Save Document",
      filters: [
        {
          name: "Choreo Document",
          extensions: ["chor"]
        }
      ]
    });
    if (filePath === null) {
      return false;
    }
    const dir = await path.dirname(filePath);
    let name = await path.basename(filePath);
    if (!name.endsWith(".chor")) {
      name = name + ".chor";
    }
    const newIsGradleProject = await this.saveFileAs(dir, name);
    this.model.uiState.setSaveFileDir(dir);
    this.model.uiState.setSaveFileName(name);

    toast.promise(this.handleChangeIsGradleProject(newIsGradleProject), {
      success: `Saved all trajectories to ${this.model.uiState.chorRelativeTrajDir}.`,
      error: {
        render(toastProps) {
          console.error(toastProps.data);
          return `Couldn't export trajectories: ${toastProps.data as string[]}`;
        }
      }
    });

    toast.success(`Saved ${name}. Future changes will now be auto-saved.`);
    return true;
  }

  private async handleChangeIsGradleProject(
    newIsGradleProject: boolean | undefined
  ) {
    const prevIsGradleProject = this.model.uiState.isGradleProject;
    if (newIsGradleProject !== undefined) {
      if (newIsGradleProject !== prevIsGradleProject) {
        this.model.uiState.setIsGradleProject(newIsGradleProject);
        await this.exportAllTrajectories();
      }
    }
  }

  /**
   * Save the document as `dir/name`.
   * @param dir The absolute path to the directory that will contain the saved file
   * @param name The saved file, name only, including the extension ".chor"
   * @returns Whether the dir contains a file named "build.gradle", or undefined
   * if something failed
   */
  async saveFileAs(dir: string, name: string): Promise<boolean | undefined> {
    const contents = JSON.stringify(this.model.asSavedDocument(), undefined, 4);
    try {
      invoke("save_file", { dir, name, contents });
      // if we get past the above line, the dir and name were valid for saving.
      const adjacent_build_gradle = invoke<boolean>("contains_build_gradle", {
        dir,
        name
      });
      return adjacent_build_gradle;
    } catch (err) {
      console.error(err);
      return undefined;
    }
  }

  /**
   * Export all trajectories to the deploy directory, as determined by uiState.isGradleProject
   */
  async exportAllTrajectories() {
    if (this.model.uiState.hasSaveLocation) {
      const promises = this.model.document.pathlist.pathUUIDs.map((uuid) =>
        this.writeTrajectory(() => this.getTrajFilePath(uuid), uuid)
      );
      const pathNames = this.model.document.pathlist.pathNames;
      Promise.allSettled(promises).then((results) => {
        const errors: string[] = [];

        results.map((result, i) => {
          if (result.status === "rejected") {
            console.error(pathNames[i], ":", result.reason);
            errors.push(`Couldn't save "${pathNames[i]}": ${result.reason}`);
          }
        });

        if (errors.length != 0) {
          throw errors;
        }
      });
    }
  }

  async clearAllTrajectories() {
    if (
      this.model.uiState.hasSaveLocation &&
      this.model.uiState.chorRelativeTrajDir !== undefined
    ) {
      invoke("delete_dir", {
        dir:
          this.model.uiState.saveFileDir +
          path.sep +
          this.model.uiState.chorRelativeTrajDir
      });
    }
  }
}

const DocumentManagerContext = createContext(new DocumentManager());
export default DocumentManagerContext;<|MERGE_RESOLUTION|>--- conflicted
+++ resolved
@@ -205,20 +205,18 @@
     hotkeys("command+n,ctrl+n", { keydown: true }, () => {
       this.newFile();
     });
-<<<<<<< HEAD
     hotkeys("command+=,ctrl+=", () => {
       this.model.zoomIn();
     });
     hotkeys("command+-,ctrl+-", () => {
       this.model.zoomOut();
-=======
+    });
     hotkeys("command+0,ctrl+0", () => {
       if (this.model.document.pathlist.activePath.waypoints.length == 0) {
         toast.error("No waypoints to zoom to");
       } else {
         this.model.zoomToFitWaypoints();
       }
->>>>>>> 13d65703
     });
     hotkeys("right,x", () => {
       const waypoints = this.model.document.pathlist.activePath.waypoints;
