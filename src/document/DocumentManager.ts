--- conflicted
+++ resolved
@@ -27,25 +27,12 @@
   contents: string;
 };
 
-<<<<<<< HEAD
 
 export const uiState = UIStateStore.create(
   {
     settingsTab: 0,
     
     layers: ViewLayerDefaults
-=======
-export class DocumentManager {
-  simple: any;
-  undo() {
-    this.model.document.history.canUndo && this.model.document.history.undo();
-  }
-  redo() {
-    this.model.document.history.canRedo && this.model.document.history.redo();
-  }
-  get history() {
-    return this.model.document.history;
->>>>>>> eb467618
   }
 );
 function getConstructors(vars: ()=>IVariables){
@@ -169,16 +156,10 @@
           throw `Internal parsing error: ${err}`;
         })
         .then(() => {
-<<<<<<< HEAD
           uiState.setSaveFileName(saveName);
           uiState.setSaveFileDir(saveDir);
           uiState.setIsGradleProject(adjacent_gradle);
-=======
-          this.model.uiState.setSaveFileName(saveName);
-          this.model.uiState.setSaveFileDir(saveDir);
-          this.model.uiState.setIsGradleProject(adjacent_gradle);
           const payloadLessContents = { ...payload, contents: "" };
->>>>>>> eb467618
           localStorage.setItem(
             LocalStorageKeys.LAST_OPENED_FILE_LOCATION,
             JSON.stringify(payloadLessContents)
