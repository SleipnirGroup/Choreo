import { createContext } from "react";
import StateStore, { IStateStore } from "./DocumentModel";
import { dialog, invoke, path, window as tauriWindow } from "@tauri-apps/api";
import { listen, TauriEvent, Event } from "@tauri-apps/api/event";
import { v4 as uuidv4 } from "uuid";
import { validate } from "./DocumentSpecTypes";
import { applySnapshot, getSnapshot } from "mobx-state-tree";
import { reaction } from "mobx";
import { toast } from "react-toastify";
import "react-toastify/dist/ReactToastify.min.css";
import hotkeys from "hotkeys-js";
import { ViewLayerDefaults } from "./UIStateStore";

type OpenFileEventPayload = {
  adjacent_gradle: boolean;
  name: string | undefined;
  dir: string | undefined;
  contents: string;
};
export class DocumentManager {
  simple: any;
  undo() {
    this.model.document.history.canUndo && this.model.document.history.undo();
  }
  redo() {
    this.model.document.history.canRedo && this.model.document.history.redo();
  }
  get history() {
    return this.model.document.history;
  }
  model: IStateStore;
  constructor() {
    this.model = StateStore.create({
      uiState: {
        settingsTab: 0,
        selectedSidebarItem: undefined,
        layers: ViewLayerDefaults
      },
      document: {
        robotConfig: { identifier: uuidv4() },
        pathlist: {},
        splitTrajectoriesAtStopPoints: false,
        usesObstacles: false
      }
    });
    this.model.document.pathlist.setExporter((uuid)=>{
      try {
        this.writeTrajectory(()=>this.getTrajFilePath(uuid), uuid)
      } catch (e) {
        console.error(e);
      }
      }
      );
    this.model.document.history.clear();
    this.setupEventListeners();
    this.newFile();
    this.model.uiState.updateWindowTitle();
  }

  async handleOpenFileEvent(event: Event<unknown>) {
    const payload = event.payload as OpenFileEventPayload;
    if (payload.dir === undefined || payload.name === undefined) {
      throw "Non-UTF-8 characters in file path";
    } else if (payload.contents === undefined) {
      throw "Unable to read file";
    } else {
      const oldDocument = getSnapshot(this.model.document);
      const oldUIState = getSnapshot(this.model.uiState);
      const saveName = payload.name;
      const saveDir = payload.dir;
      const adjacent_gradle = payload.adjacent_gradle;
      this.model.uiState.setSaveFileName(undefined);
      this.model.uiState.setSaveFileDir(undefined);
      this.model.uiState.setIsGradleProject(undefined);
      await this.openFromContents(payload.contents)
        .catch((err) => {
          applySnapshot(this.model.document, oldDocument);
          applySnapshot(this.model.uiState, oldUIState);
          throw `Internal parsing error: ${err}`;
        })
        .then(() => {
          this.model.uiState.setSaveFileName(saveName);
          this.model.uiState.setSaveFileDir(saveDir);
          this.model.uiState.setIsGradleProject(adjacent_gradle);
        })
        .then(() => this.exportAllTrajectories());
    }
  }

  async setupEventListeners() {
    const openFileUnlisten = await listen("open-file", async (event) =>
      this.handleOpenFileEvent(event).catch((err) =>
        toast.error("Opening file error: " + err)
      )
    );

    window.addEventListener("contextmenu", (e) => e.preventDefault());
    window.addEventListener("copy", (e) => {
      const selection = document.getSelection();
      // Sometimes clicking away from a text input with selection retains that input element as
      // document.getSelection()'s focusNode, but sets the actual selection range to ''
      if (selection?.focusNode === null || selection?.toString() === "") {
        if (this.model.uiState.isSidebarWaypointSelected) {
          this.model.uiState.selectedSidebarItem.copyToClipboard(e);
        }
        e.preventDefault();
      }
    });

    window.addEventListener("paste", (e) => {
      const evt = e as ClipboardEvent;
      const content = evt.clipboardData?.getData("text/plain");
      if (content === undefined) {
        return;
      }
      const activePath = this.model.document.pathlist.activePath;
      const pathSnapshot = getSnapshot(activePath);
      try {
        const savedObject = JSON.parse(content);
        if (!Object.hasOwn(savedObject, "dataType")) return;
        if (savedObject.dataType === "choreo/waypoint") {
          let currentSelectedWaypointIdx = -1;
          if (this.model.uiState.isSidebarWaypointSelected) {
            const idx = activePath.findUUIDIndex(
              this.model.uiState.selectedSidebarItem.uuid
            );
            if (idx != -1) {
              currentSelectedWaypointIdx = idx;
            }
          }
          this.model.document.history.startGroup(() => {
            const newWaypoint =
              this.model.document.pathlist.activePath.addWaypoint();
            newWaypoint.fromSavedWaypoint(savedObject);
            if (currentSelectedWaypointIdx != -1) {
              activePath.reorder(
                activePath.waypoints.length - 1,
                currentSelectedWaypointIdx + 1
              );
            }

            this.model.document.history.stopGroup();
          });
        }
      } catch (err) {
        console.error("Error when pasting:", err);
        applySnapshot(activePath, pathSnapshot);
      }
    });

    // Save files on closing
    tauriWindow
      .getCurrent()
      .listen(TauriEvent.WINDOW_CLOSE_REQUESTED, async () => {
        if (!this.model.uiState.hasSaveLocation) {
          if (
            await dialog.ask("Save project?", {
              title: "Choreo",
              type: "warning"
            })
          ) {
            if (!(await this.saveFileDialog())) {
              return;
            }
          }
        }
        await tauriWindow.getCurrent().close();
      })
      .then((unlisten) => {
        window.addEventListener("unload", () => {
          unlisten();
        });
      });
    const autoSaveUnlisten = reaction(
      () => this.model.document.history.undoIdx,
      () => {
        if (this.model.uiState.hasSaveLocation) {
          console.log("autosave");
          this.saveFile();
        }
      }
    );
    const updateTitleUnlisten = reaction(
      () => this.model.uiState.saveFileName,
      () => {
        this.model.uiState.updateWindowTitle();
      }
    );
    window.addEventListener("unload", () => {
      hotkeys.unbind();
      openFileUnlisten();
      autoSaveUnlisten();
      updateTitleUnlisten();
    });
    hotkeys.unbind();
    hotkeys("f5,ctrl+shift+r,ctrl+r", function (event, handler) {
      event.preventDefault();
    });
    hotkeys("command+g,ctrl+g,g", () => {
      if (!this.model.document.pathlist.activePath.generating) {
        this.generateWithToastsAndExport(
          this.model.document.pathlist.activePathUUID
        );
      }
    });
    hotkeys("command+z,ctrl+z", () => {
      this.undo();
    });
    hotkeys("command+shift+z,ctrl+shift+z,ctrl+y", () => {
      this.redo();
    });
    hotkeys("command+n,ctrl+n", { keydown: true }, () => {
      this.newFile();
    });
    hotkeys("command+0,ctrl+0", () => {
      if (this.model.document.pathlist.activePath.waypoints.length == 0) {
        toast.error("No waypoints to zoom to");
      } else {
        this.model.zoomToFitWaypoints();
      }
    });
    hotkeys("right,x", () => {
      const waypoints = this.model.document.pathlist.activePath.waypoints;
      const selected = waypoints.find((w) => {
        return w.selected;
      });
      let i = waypoints.indexOf(selected ?? waypoints[0]);
      i++;
      if (i >= waypoints.length) {
        i = waypoints.length - 1;
      }
      this.model.select(waypoints[i]);
    });
    hotkeys("left,z", () => {
      const waypoints = this.model.document.pathlist.activePath.waypoints;
      const selected = waypoints.find((w) => {
        return w.selected;
      });
      let i = waypoints.indexOf(selected ?? waypoints[0]);
      i--;
      if (i <= 0) {
        i = 0;
      }
      this.model.select(waypoints[i]);
    });
    // navbar keys
    for (let i = 0; i < 9; i++) {
      hotkeys((i + 1).toString(), () => {
        this.model.uiState.setSelectedNavbarItem(i);
      });
    }
    hotkeys("0", () => {
      this.model.uiState.setSelectedNavbarItem(9);
    });
    hotkeys("-", () => this.model.uiState.setSelectedNavbarItem(10));
    // set current waypoint type
    for (let i = 0; i < 4; i++) {
      hotkeys("shift+" + (i + 1), () => {
        const selected = this.getSelectedWaypoint();
        selected?.setType(i);
      });
    }
    // nudge selected waypoint
    hotkeys("d,shift+d", () => {
      const selected = this.getSelectedWaypoint();
      if (selected !== undefined) {
        const delta = hotkeys.shift ? 0.5 : 0.1;
        selected.setX(selected.x + delta);
      }
    });
    hotkeys("a,shift+a", () => {
      const selected = this.getSelectedWaypoint();
      if (selected !== undefined) {
        const delta = hotkeys.shift ? 0.5 : 0.1;
        selected.setX(selected.x - delta);
      }
    });
    hotkeys("w,shift+w", () => {
      const selected = this.getSelectedWaypoint();
      if (selected !== undefined) {
        const delta = hotkeys.shift ? 0.5 : 0.1;
        selected.setY(selected.y + delta);
      }
    });
    hotkeys("s,shift+s", () => {
      const selected = this.getSelectedWaypoint();
      if (selected !== undefined) {
        const delta = hotkeys.shift ? 0.5 : 0.1;
        selected.setY(selected.y - delta);
      }
    });
    hotkeys("q,shift+q", () => {
      const selected = this.getSelectedWaypoint();
      if (selected !== undefined) {
        const delta = hotkeys.shift ? Math.PI / 4 : Math.PI / 16;
        const newHeading = selected.heading + delta;
        selected.setHeading(newHeading);
      }
    });
    hotkeys("e,shift+e", () => {
      const selected = this.getSelectedWaypoint();
      if (selected !== undefined) {
        const delta = hotkeys.shift ? -Math.PI / 4 : -Math.PI / 16;
        const newHeading = selected.heading + delta;
        selected.setHeading(newHeading);
      }
    });
    hotkeys("f", () => {
      const selected = this.getSelectedWaypoint();
      if (selected) {
        const newWaypoint =
          this.model.document.pathlist.activePath.addWaypoint();
        newWaypoint.setX(selected.x);
        newWaypoint.setY(selected.y);
        newWaypoint.setHeading(selected.heading);
        this.model.select(newWaypoint);
      } else {
        const newWaypoint =
          this.model.document.pathlist.activePath.addWaypoint();
        newWaypoint.setX(5);
        newWaypoint.setY(5);
        newWaypoint.setHeading(0);
        this.model.select(newWaypoint);
      }
    });
    hotkeys("delete,backspace,clear", () => {
      const selectedWaypoint = this.getSelectedWaypoint();
      if (selectedWaypoint) {
        this.model.document.pathlist.activePath.deleteWaypointUUID(
          selectedWaypoint.uuid
        );
      }
      const selectedConstraint = this.getSelecteConstraint();
      if (selectedConstraint) {
        this.model.document.pathlist.activePath.deleteConstraintUUID(
          selectedConstraint.uuid
        );
      }
      const selectedObstacle = this.getSelectedObstacle();
      if (selectedObstacle) {
        this.model.document.pathlist.activePath.deleteObstacleUUID(
          selectedObstacle.uuid
        );
      }
    });
  }

  async generateAndExport(uuid: string) {
    await this.model!.generatePath(uuid);
    await this.exportTrajectory(uuid);
  }

  async generateWithToastsAndExport(uuid: string) {
    const pathName = this.model.document.pathlist.paths.get(uuid)?.name;
    this.model!.generatePathWithToasts(uuid).then(() =>
      toast.promise(
        this.writeTrajectory(() => this.getTrajFilePath(uuid), uuid),
        {
          success: `Saved "${pathName}" to ${this.model.uiState.chorRelativeTrajDir}.`,
          error: {
            render(toastProps) {
              console.error(toastProps.data);
              return `Couldn't export trajectory: ${
                toastProps.data as string[]
              }`;
            }
          }
        }
      )
    );
  }

  private getSelectedWaypoint() {
    const waypoints = this.model.document.pathlist.activePath.waypoints;
    return waypoints.find((w) => {
      return w.selected;
    });
  }
  private getSelecteConstraint() {
    const constraints = this.model.document.pathlist.activePath.constraints;
    return constraints.find((c) => {
      return c.selected;
    });
  }

  private getSelectedObstacle() {
    const obstacles = this.model.document.pathlist.activePath.obstacles;
    return obstacles.find((o) => {
      return o.selected;
    });
  }
  newFile(): void {
    applySnapshot(this.model, {
      uiState: {
        settingsTab: 0,
        selectedSidebarItem: undefined,
        layers: ViewLayerDefaults
      },
      document: {
        robotConfig: { identifier: uuidv4() },
        pathlist: {},
        splitTrajectoriesAtStopPoints: false,
        usesObstacles: false
      }
    });
    this.model.document.pathlist.addPath("NewPath");
    this.model.document.history.clear();
  }

  async openFromContents(chorContents: string) {
    const parsed = JSON.parse(chorContents);
    const validationError = validate(parsed);
    if (validationError.length == 0) {
      this.model.fromSavedDocument(parsed);
    } else {
      throw `Invalid Document JSON: ${validationError}`;
    }
  }

  async renamePath(uuid: string, newName: string) {
    if (this.model.uiState.hasSaveLocation) {
      const oldPath = await this.getTrajFilePath(uuid);
      const oldName = this.model.document.pathlist.paths.get(uuid)?.name;
      this.model.document.pathlist.paths.get(uuid)?.setName(newName);
      const newPath = await this.getTrajFilePath(uuid);
      if (oldPath !== null) {
        Promise.all([
          invoke("delete_file", { dir: oldPath[0], name: oldPath[1] }),
          invoke("delete_traj_segments", {
            dir: oldPath[0],
            trajName: oldName
          })
        ])
          .then(() => this.writeTrajectory(() => newPath, uuid))
          .catch((e) => {
            console.error(e);
          });
      }
    } else {
      this.model.document.pathlist.paths.get(uuid)?.setName(newName);
    }
  }

  async deletePath(uuid: string) {
    const newPath = await this.getTrajFilePath(uuid).catch(() => null);
    this.model.document.pathlist.deletePath(uuid);
    if (newPath !== null && this.model.uiState.hasSaveLocation) {
      invoke("delete_file", { dir: newPath[0], name: newPath[1] });
      this.writeTrajectory(() => newPath, uuid);
    }
  }

  /**
   * Save the specified trajectory to the file path supplied by the given async function
   * @param filePath An (optionally async) function returning a 2-string array of [dir, name], or null
   * @param uuid the UUID of the path with the trajectory to export
   */
  async writeTrajectory(
    filePath: () => Promise<[string, string] | null> | [string, string] | null,
    uuid: string
  ) {
    // Avoid conflicts with tauri path namespace
    const chorPath = this.model.document.pathlist.paths.get(uuid);
    if (chorPath === undefined) {
      throw `Tried to export trajectory with unknown uuid ${uuid}`;
    }
    const trajectory = chorPath.generated;
    if (trajectory.length < 2) {
      throw "Path is not generated";
    }
    const file = await filePath();
    console.log("file: " + file);

    const exportedEventMarkers = chorPath.eventMarkers.flatMap((m) => {
      if (m.timestamp === undefined) return [];
      return {
        timestamp: m.timestamp,
        command: m.command.asSavedCommand(),
      };
    });
    const content = JSON.stringify(
      { samples: trajectory, eventMarkers: exportedEventMarkers },
      undefined,
      2
    );
    if (file) {
      await invoke("save_file", {
        dir: file[0],
        name: file[1],
        contents: content
      });
      // "Split" naming scheme for consistency when path splitting is turned on/off
      if (
        !this.model.document.splitTrajectoriesAtStopPoints ||
        chorPath.stopPointIndices().length >= 2
      ) {
        await invoke("save_file", {
          dir: file[0],
          name: file[1].replace(".", ".1."),
          contents: content
        });
      }
    }

    if (
      this.model.document.splitTrajectoriesAtStopPoints &&
      file !== null &&
      chorPath.stopPointIndices().length >= 2
    ) {
<<<<<<< HEAD
      let splits = chorPath.splitTrajectories();
      for (let i = 0; i < splits.length; i++) {
        const name = file[1].replace(".", "." + (i + 1).toString() + ".");
=======
      const split = chorPath.stopPointIndices();
      for (let i = 1; i < split.length; i++) {
        const prev = split[i - 1];
        let cur = split[i];
        // If we don't go to the end of trajectory, add 1 to include the end stop point
        if (cur !== undefined) {
          cur += 1;
        }
        const traj = trajectory.slice(prev, cur).map((s) => {
          return { ...s };
        });
        if (traj === undefined) {
          throw `Could not split segment from ${prev} to ${cur} given ${trajectory.length} samples`;
        }
        if (traj.length === 0) {
          continue;
        }
        const start = traj[0].timestamp;
        for (let i = 0; i < traj.length; i++) {
          const e = traj[i];
          e.timestamp -= start;
        }
>>>>>>> 6096f611

        await invoke("save_file", {
          dir: file[0],
          name: name,
<<<<<<< HEAD
          contents: JSON.stringify(splits[i], undefined, 2),
=======
          contents: content
>>>>>>> 6096f611
        });
      }
    }
  }

  async getTrajFilePath(uuid: string): Promise<[string, string]> {
    const choreoPath = this.model.document.pathlist.paths.get(uuid);
    if (choreoPath === undefined) {
      throw `Trajectory has unknown uuid ${uuid}`;
    }
    const { hasSaveLocation, chorRelativeTrajDir } = this.model.uiState;
    if (!hasSaveLocation || chorRelativeTrajDir === undefined) {
      throw "Project has not been saved yet";
    }
    const dir =
      this.model.uiState.saveFileDir +
      path.sep +
      this.model.uiState.chorRelativeTrajDir;
    return [dir, `${choreoPath.name}.traj`];
  }

  async exportTrajectory(uuid: string) {
    return await this.writeTrajectory(() => {
      const { hasSaveLocation, chorRelativeTrajDir } = this.model.uiState;
      if (!hasSaveLocation || chorRelativeTrajDir === undefined) {
        return (async () => {
          var file = await dialog.save({
            title: "Export Trajectory",
            filters: [
              {
                name: "Trajopt Trajectory",
                extensions: ["traj"],
              },
            ],
          });
          if (file == null) {
            throw "No file selected or user cancelled";
          }
          return [await path.dirname(file), await path.basename(file)];
        })();
      }
      return this.getTrajFilePath(uuid).then(async (filepath) => {
        const file = await dialog.save({
          title: "Export Trajectory",
          defaultPath: filepath.join(path.sep),
          filters: [
            {
              name: "Trajopt Trajectory",
              extensions: ["traj"]
            }
          ]
        });
        if (file == null) {
          throw "No file selected or user cancelled";
        }
        return [await path.dirname(file), await path.basename(file)];
      });
    }, uuid);
  }

  async exportActiveTrajectory() {
    return await this.exportTrajectory(
      this.model.document.pathlist.activePathUUID
    );
  }

  async saveFile() {
    const dir = this.model.uiState.saveFileDir;
    const name = this.model.uiState.saveFileName;
    // we could use hasSaveLocation but TS wouldn't know
    // that dir and name aren't undefined below
    if (dir === undefined || name === undefined) {
      return await this.saveFileDialog();
    } else {
      this.handleChangeIsGradleProject(await this.saveFileAs(dir, name));
    }
    return true;
  }

  async saveFileDialog() {
    const filePath = await dialog.save({
      title: "Save Document",
      filters: [
        {
          name: "Choreo Document",
          extensions: ["chor"]
        }
      ]
    });
    if (filePath === null) {
      return false;
    }
    const dir = await path.dirname(filePath);
    let name = await path.basename(filePath);
    if (!name.endsWith(".chor")) {
      name = name + ".chor";
    }
    const newIsGradleProject = await this.saveFileAs(dir, name);
    this.model.uiState.setSaveFileDir(dir);
    this.model.uiState.setSaveFileName(name);

    toast.promise(this.handleChangeIsGradleProject(newIsGradleProject), {
      success: `Saved all trajectories to ${this.model.uiState.chorRelativeTrajDir}.`,
      error: {
        render(toastProps) {
          console.error(toastProps.data);
          return `Couldn't export trajectories: ${toastProps.data as string[]}`;
        }
      }
    });

    toast.success(`Saved ${name}. Future changes will now be auto-saved.`);
    return true;
  }

  private async handleChangeIsGradleProject(
    newIsGradleProject: boolean | undefined
  ) {
    const prevIsGradleProject = this.model.uiState.isGradleProject;
    if (newIsGradleProject !== undefined) {
      if (newIsGradleProject !== prevIsGradleProject) {
        this.model.uiState.setIsGradleProject(newIsGradleProject);
        await this.exportAllTrajectories();
      }
    }
  }

  /**
   * Save the document as `dir/name`.
   * @param dir The absolute path to the directory that will contain the saved file
   * @param name The saved file, name only, including the extension ".chor"
   * @returns Whether the dir contains a file named "build.gradle", or undefined
   * if something failed
   */
  async saveFileAs(dir: string, name: string): Promise<boolean | undefined> {
    const contents = JSON.stringify(this.model.asSavedDocument(), undefined, 4);
    try {
      invoke("save_file", { dir, name, contents });
      // if we get past the above line, the dir and name were valid for saving.
      const adjacent_build_gradle = invoke<boolean>("contains_build_gradle", {
        dir,
        name
      });
      return adjacent_build_gradle;
    } catch (err) {
      console.error(err);
      return undefined;
    }
  }

  /**
   * Export all trajectories to the deploy directory, as determined by uiState.isGradleProject
   */
  async exportAllTrajectories() {
    if (this.model.uiState.hasSaveLocation) {
      const promises = this.model.document.pathlist.pathUUIDs.map((uuid) =>
        this.writeTrajectory(() => this.getTrajFilePath(uuid), uuid)
      );
      const pathNames = this.model.document.pathlist.pathNames;
      Promise.allSettled(promises).then((results) => {
        const errors: string[] = [];

        results.map((result, i) => {
          if (result.status === "rejected") {
            console.error(pathNames[i], ":", result.reason);
            errors.push(`Couldn't save "${pathNames[i]}": ${result.reason}`);
          }
        });

        if (errors.length != 0) {
          throw errors;
        }
      });
    }
  }

  async clearAllTrajectories() {
    if (
      this.model.uiState.hasSaveLocation &&
      this.model.uiState.chorRelativeTrajDir !== undefined
    ) {
      invoke("delete_dir", {
        dir:
          this.model.uiState.saveFileDir +
          path.sep +
          this.model.uiState.chorRelativeTrajDir
      });
    }
  }
}

const DocumentManagerContext = createContext(new DocumentManager());
export default DocumentManagerContext;<|MERGE_RESOLUTION|>--- conflicted
+++ resolved
@@ -507,43 +507,14 @@
       file !== null &&
       chorPath.stopPointIndices().length >= 2
     ) {
-<<<<<<< HEAD
       let splits = chorPath.splitTrajectories();
       for (let i = 0; i < splits.length; i++) {
         const name = file[1].replace(".", "." + (i + 1).toString() + ".");
-=======
-      const split = chorPath.stopPointIndices();
-      for (let i = 1; i < split.length; i++) {
-        const prev = split[i - 1];
-        let cur = split[i];
-        // If we don't go to the end of trajectory, add 1 to include the end stop point
-        if (cur !== undefined) {
-          cur += 1;
-        }
-        const traj = trajectory.slice(prev, cur).map((s) => {
-          return { ...s };
-        });
-        if (traj === undefined) {
-          throw `Could not split segment from ${prev} to ${cur} given ${trajectory.length} samples`;
-        }
-        if (traj.length === 0) {
-          continue;
-        }
-        const start = traj[0].timestamp;
-        for (let i = 0; i < traj.length; i++) {
-          const e = traj[i];
-          e.timestamp -= start;
-        }
->>>>>>> 6096f611
 
         await invoke("save_file", {
           dir: file[0],
           name: name,
-<<<<<<< HEAD
           contents: JSON.stringify(splits[i], undefined, 2),
-=======
-          contents: content
->>>>>>> 6096f611
         });
       }
     }
