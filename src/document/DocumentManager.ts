import { dialog, path, window as tauriWindow } from "@tauri-apps/api";
import { TauriEvent } from "@tauri-apps/api/event";
import { v4 as uuidv4 } from "uuid";
import { DocumentStore, SelectableItemTypes } from "./DocumentModel";

import hotkeys from "hotkeys-js";
import { reaction } from "mobx";
import {
  Instance,
  applySnapshot,
  castToReferenceSnapshot,
  getSnapshot
} from "mobx-state-tree";
import { toast } from "react-toastify";
import "react-toastify/dist/ReactToastify.min.css";
import LocalStorageKeys from "../util/LocalStorageKeys";
import { ObjectTyped } from "../util/ObjectTyped";
import { safeGetIdentifier } from "../util/mobxutils";
import {
  Command,
  EventMarker,
  Project,
  Traj,
  type Expr,
  type RobotConfig,
  type Waypoint
} from "./2025/DocumentTypes";
import {
  CircularObstacleStore,
  ICircularObstacleStore
} from "./CircularObstacleStore";
import {
  ConstraintDataObjects,
  IConstraintDataStore,
  defineCreateConstraintData
} from "./ConstraintDataStore";
import {
  ConstraintDefinitions,
  ConstraintKey,
  DataMap
} from "./ConstraintDefinitions";
import {
  ConstraintStore,
  IConstraintStore,
  IWaypointScope
} from "./ConstraintStore";
import {
  CommandStore,
  EventMarkerStore,
  ICommandStore,
  IEventMarkerStore
} from "./EventMarkerStore";
import { IVariables, Units, Variables, math } from "./ExpressionStore";
import {
  IHolonomicWaypointStore,
  HolonomicWaypointStore as WaypointStore
} from "./HolonomicWaypointStore";
import {
  EXPR_DEFAULTS,
  IRobotConfigStore,
  RobotConfigStore
} from "./RobotConfigStore";
import { ViewLayerDefaults } from "./UIData";
import { UIStateStore } from "./UIStateStore";
import { Commands } from "./tauriCommands";
import { tracing } from "./tauriTracing";

export type OpenFilePayload = {
  name: string;
  dir: string;
};

export const uiState = UIStateStore.create({
  settingsTab: 0,

  layers: ViewLayerDefaults
});
type ConstraintDataConstructor<K extends ConstraintKey> = (
  data: Partial<DataMap[K]["props"]>
) => Instance<IConstraintDataStore<K>>;

type ConstraintDataConstructors = {
  [key in ConstraintKey]: ConstraintDataConstructor<key>;
};
export type EnvConstructors = {
  RobotConfigStore: (config: RobotConfig<Expr>) => IRobotConfigStore;
  WaypointStore: (config: Waypoint<Expr>) => IHolonomicWaypointStore;
  ObstacleStore: (
    x: number,
    y: number,
    radius: number
  ) => ICircularObstacleStore;
  CommandStore: (command: Command<Expr>) => ICommandStore;
  EventMarkerStore: (marker: EventMarker<Expr>) => IEventMarkerStore;
  ConstraintData: ConstraintDataConstructors;
  ConstraintStore: <K extends ConstraintKey>(
    type: K,
    data: Partial<DataMap[K]["props"]>,
    from: IWaypointScope,
    to?: IWaypointScope
  ) => IConstraintStore;
};
function getConstructors(vars: () => IVariables): EnvConstructors {
  function createCommandStore(command: Command<Expr>): ICommandStore {
    return CommandStore.create({
      type: command.type,
      name: command.data?.name ?? "",
      commands: (command.data?.commands ?? []).map((c) =>
        createCommandStore(c)
      ),
      time: vars().createExpression(command.data?.time ?? 0, Units.Second),
      uuid: uuidv4()
    });
  }

  const keys = ObjectTyped.keys(ConstraintDefinitions);
  const constraintDataConstructors = Object.fromEntries(
    keys.map(
      <K extends ConstraintKey>(key: K) =>
        [
          key,
          defineCreateConstraintData(key, ConstraintDefinitions[key], vars)
        ] as [
          K,
          (
            data: Partial<DataMap[K]["props"]>
          ) => (typeof ConstraintDataObjects)[K]["Type"]
        ]
    )
  ) as ConstraintDataConstructors;

  return {
    RobotConfigStore: (config: RobotConfig<Expr>) => {
      return RobotConfigStore.create({
        mass: vars().createExpression(config.mass, Units.Kg),
        inertia: vars().createExpression(config.inertia, Units.KgM2),
        tmax: vars().createExpression(
          config.tmax,
          math.multiply(Units.Newton, Units.Meter)
        ),
        vmax: vars().createExpression(config.vmax, Units.RadianPerSecond),
        gearing: vars().createExpression(config.gearing),
        radius: vars().createExpression(config.radius, Units.Meter),
        bumper: {
          front: vars().createExpression(config.bumper.front, Units.Meter),
          left: vars().createExpression(config.bumper.left, Units.Meter),
          right: vars().createExpression(config.bumper.right, Units.Meter),
          back: vars().createExpression(config.bumper.back, Units.Meter)
        },
        modules: [0, 1, 2, 3].map((i) => {
          return {
            x: vars().createExpression(config.modules[i].x, Units.Meter),
            y: vars().createExpression(config.modules[i].y, Units.Meter)
          };
        }),
        identifier: uuidv4()
      });
    },
    WaypointStore: (waypoint: Waypoint<Expr>) => {
      return WaypointStore.create({
        ...waypoint,
        x: vars().createExpression(waypoint.x, Units.Meter),
        y: vars().createExpression(waypoint.y, Units.Meter),
        heading: vars().createExpression(waypoint.heading, Units.Radian),
        uuid: uuidv4()
      });
    },
    ObstacleStore: (
      x: number,
      y: number,
      radius: number
    ): ICircularObstacleStore => {
      return CircularObstacleStore.create({
        x: vars().createExpression(x, Units.Meter),
        y: vars().createExpression(y, Units.Meter),
        radius: vars().createExpression(radius, Units.Meter),
        uuid: uuidv4()
      });
    },
    CommandStore: createCommandStore,
    EventMarkerStore: (marker: EventMarker<Expr>): IEventMarkerStore => {
      return EventMarkerStore.create({
        name: marker.name,
        target: marker.target,
        trajTargetIndex: marker.trajTargetIndex,
        offset: vars().createExpression(marker.offset, Units.Second),
        command: createCommandStore(marker.command),
        uuid: uuidv4()
      });
    },
    ConstraintData: constraintDataConstructors,
    ConstraintStore: <K extends ConstraintKey>(
      type: K,
      data: Partial<DataMap[K]["props"]>,
      from: IWaypointScope,
      to?: IWaypointScope
    ) => {
      const store = ConstraintStore.create({
        from,
        to,
        uuid: uuidv4(),
        data: constraintDataConstructors[type](data)
      });
      (store.data as Instance<IConstraintDataStore<K>>).deserPartial(data);
      return store;
    }
  };
}
const variables = Variables.create({ expressions: {}, poses: {} });

const env = {
  selectedSidebar: () => safeGetIdentifier(doc.selectedSidebarItem),
  select: (item: SelectableItemTypes) => select(item),
  withoutUndo: (callback: any) => {
    withoutUndo(callback);
  },
  startGroup: (callback: any) => {
    startGroup(callback);
  },
  stopGroup: () => {
    stopGroup();
  },
  create: getConstructors(() => doc.variables)
};
export type Env = typeof env;
export const doc = DocumentStore.create(
  {
    robotConfig: getConstructors(() => variables).RobotConfigStore(
      EXPR_DEFAULTS
    ),
    pathlist: {},
    splitTrajectoriesAtStopPoints: false,
    usesObstacles: false,
    name: "Untitled",
    variables: castToReferenceSnapshot(variables),
    selectedSidebarItem: undefined
  },
  env
);
function withoutUndo(callback: any) {
  doc.history.withoutUndo(callback);
}
function startGroup(callback: any) {
  doc.history.startGroup(callback);
}
function stopGroup() {
  doc.history.stopGroup();
}
export function setup() {
  doc.pathlist.setExporter((uuid) => {
    try {
      writeTrajectory(uuid);
    } catch (e) {
      tracing.error(e);
    }
  });
  doc.history.clear();
  setupEventListeners()
    .then(() => newProject())
    .then(() => uiState.updateWindowTitle())
    .then(() => openProjectFile());
}
setup();

// opens the last Choreo file saved in LocalStorage, if it exists
export async function openProjectFile() {
  const lastOpenedFileEventPayload = localStorage.getItem(
    LocalStorageKeys.LAST_OPENED_FILE_LOCATION
  );
  const cliRequestedProject = await Commands.requestedProject();

  if (cliRequestedProject) {
    const fileDirectory: OpenFilePayload = cliRequestedProject;
    const filePath = fileDirectory.dir + path.sep + fileDirectory.name;
    tracing.info(`Attempting to open: ${filePath}`);
    return openProject(fileDirectory).catch((err) => {
      tracing.error(
        `Failed to open cli requested Choreo file '${fileDirectory.name}': ${err}`
      );
      toast.error(
        `Failed to open cli requested Choreo file '${fileDirectory.name}': ${err}`
      );
    });
  } else if (lastOpenedFileEventPayload) {
    const fileDirectory: OpenFilePayload = JSON.parse(
      lastOpenedFileEventPayload
    );
    const filePath = fileDirectory.dir + path.sep + fileDirectory.name;
    tracing.info(`Attempting to open: ${filePath}`);
    return openProject(fileDirectory).catch((err) => {
      tracing.error(
        `Failed to open last Choreo file '${fileDirectory.name}': ${err}`
      );
      toast.error(
        `Failed to open last Choreo file '${fileDirectory.name}': ${err}`
      );
    });
  }
}

export async function setupEventListeners() {
  window.addEventListener("contextmenu", (e) => e.preventDefault());
  window.addEventListener("copy", (e) => {
    const selection = document.getSelection();
    // Sometimes clicking away from a text input with selection retains that input element as
    // doc.getSelection()'s focusNode, but sets the actual selection range to ''
    if (selection?.focusNode === null || selection?.toString() === "") {
      if (doc.isSidebarWaypointSelected) {
        doc.selectedSidebarItem.copyToClipboard(e);
      }
      e.preventDefault();
    }
  });

  window.addEventListener("paste", (e) => {
    const evt = e as ClipboardEvent;
    const content = evt.clipboardData?.getData("text/plain");
    if (content === undefined) {
      return;
    }
    const activePath = doc.pathlist.activePath;
    const pathSnapshot = getSnapshot(activePath);
    try {
      const savedObject = JSON.parse(content);
      if (!Object.hasOwn(savedObject, "dataType")) return;
      if (savedObject.dataType === "choreo/waypoint") {
        let currentSelectedWaypointIdx = -1;
        if (doc.isSidebarWaypointSelected) {
          const idx = activePath.path.findUUIDIndex(
            doc.selectedSidebarItem.uuid
          );
          if (idx != -1) {
            currentSelectedWaypointIdx = idx;
          }
        }
        doc.history.startGroup(() => {
          try {
            const newWaypoint = doc.pathlist.activePath.addWaypoint();
            newWaypoint.deserialize(savedObject);
            if (currentSelectedWaypointIdx != -1) {
              activePath.path.reorderWaypoint(
                activePath.path.waypoints.length - 1,
                currentSelectedWaypointIdx + 1
              );
            }
          } finally {
            doc.history.stopGroup();
          }
        });
      }
    } catch (err) {
      tracing.error("Error when pasting:", err);
      applySnapshot(activePath, pathSnapshot);
    }
  });

  // Save files on closing
  tauriWindow
    .getCurrent()
    .listen(TauriEvent.WINDOW_CLOSE_REQUESTED, async () => {
      if (!(await canSave())) {
        if (
          await dialog.ask("Save project?", {
            title: "Choreo",
            type: "warning"
          })
        ) {
          if (!(await saveProjectDialog())) {
            return;
          }
        }
      }
      await tauriWindow.getCurrent().close();
    })
    .then((unlisten) => {
      window.addEventListener("unload", () => {
        unlisten();
      });
    });
  const autoSaveUnlisten = reaction(
    () => doc.history.undoIdx,
    () => {
      if (uiState.hasSaveLocation) {
        tracing.debug("autosaving project");
        saveProject();
      }
    }
  );
  const updateTitleUnlisten = reaction(
    () => uiState.projectName,
    () => {
      uiState.updateWindowTitle();
    }
  );
  window.addEventListener("unload", () => {
    hotkeys.unbind();
    ///openFileUnlisten();
    // fileOpenFromDirUnlisten();
    autoSaveUnlisten();
    updateTitleUnlisten();
  });
  hotkeys.unbind();
  hotkeys("escape", () => {
    doc.setSelectedSidebarItem(undefined);
    uiState.setSelectedNavbarItem(-1);
  });
  hotkeys("ctrl+o,command+o", () => {
    dialog
      .confirm("You may lose unsaved or not generated changes. Continue?", {
        title: "Choreo",
        type: "warning"
      })
      .then((proceed) => {
        if (proceed) {
          Commands.openProjectDialog().then((filepath) =>
            openProject(filepath)
          );
        }
      });
  });
  hotkeys("f5,ctrl+shift+r,ctrl+r", function (event, _handler) {
    event.preventDefault();
  });
  hotkeys("command+g,ctrl+g,g", () => {
    if (!doc.pathlist.activePath.ui.generating) {
      generateWithToastsAndExport(doc.pathlist.activePathUUID);
    }
  });
  hotkeys("command+z,ctrl+z", () => {
    doc.undo();
  });
  hotkeys("command+shift+z,ctrl+shift+z,ctrl+y", () => {
    doc.redo();
  });
  hotkeys("command+n,ctrl+n", { keydown: true }, () => {
    newProject();
  });
  hotkeys("command+=,ctrl+=", () => {
    doc.zoomIn();
  });
  hotkeys("command+-,ctrl+-", () => {
    doc.zoomOut();
  });
  hotkeys("command+0,ctrl+0", () => {
    if (doc.pathlist.activePath.path.waypoints.length == 0) {
      toast.error("No waypoints to zoom to");
    } else {
      doc.zoomToFitWaypoints();
    }
  });
  hotkeys("right,x", () => {
    const waypoints = doc.pathlist.activePath.path.waypoints;
    const selected = waypoints.find((w) => {
      return w.selected;
    });
    let i = waypoints.indexOf(selected ?? waypoints[0]);
    i++;
    if (i >= waypoints.length) {
      i = waypoints.length - 1;
    }
    select(waypoints[i]);
  });
  hotkeys("left,z", () => {
    const waypoints = doc.pathlist.activePath.path.waypoints;
    const selected = waypoints.find((w) => {
      return w.selected;
    });
    let i = waypoints.indexOf(selected ?? waypoints[0]);
    i--;
    if (i <= 0) {
      i = 0;
    }
    select(waypoints[i]);
  });
  // navbar keys
  for (let i = 0; i < 9; i++) {
    hotkeys((i + 1).toString(), () => {
      uiState.setSelectedNavbarItem(i);
    });
  }
  hotkeys("0", () => {
    uiState.setSelectedNavbarItem(9);
  });
  hotkeys("-", () => uiState.setSelectedNavbarItem(10));
  // set current waypoint type
  for (let i = 0; i < 4; i++) {
    hotkeys("shift+" + (i + 1), () => {
      const selected = getSelectedWaypoint();
      selected?.setType(i);
    });
  }
  // nudge selected waypoint
  hotkeys("d,shift+d", () => {
    const selected = getSelectedWaypoint();
    if (selected !== undefined) {
      const delta = hotkeys.shift ? 0.5 : 0.1;
      selected.x.set(selected.x.value + delta);
    }
  });
  hotkeys("a,shift+a", () => {
    const selected = getSelectedWaypoint();
    if (selected !== undefined) {
      const delta = hotkeys.shift ? 0.5 : 0.1;
      selected.x.set(selected.x.value - delta);
    }
  });
  hotkeys("w,shift+w", () => {
    const selected = getSelectedWaypoint();
    if (selected !== undefined) {
      const delta = hotkeys.shift ? 0.5 : 0.1;
      selected.y.set(selected.y.value + delta);
    }
  });
  hotkeys("s,shift+s", () => {
    const selected = getSelectedWaypoint();
    if (selected !== undefined) {
      const delta = hotkeys.shift ? 0.5 : 0.1;
      selected.y.set(selected.y.value - delta);
    }
  });
  hotkeys("q,shift+q", () => {
    const selected = getSelectedWaypoint();
    if (selected !== undefined) {
      const delta = hotkeys.shift ? Math.PI / 4 : Math.PI / 16;
      const newHeading = selected.heading.value + delta;
      selected.heading.set(newHeading);
    }
  });
  hotkeys("e,shift+e", () => {
    const selected = getSelectedWaypoint();
    if (selected !== undefined) {
      const delta = hotkeys.shift ? -Math.PI / 4 : -Math.PI / 16;
      const newHeading = selected.heading.value + delta;
      selected.heading.set(newHeading);
    }
  });
  hotkeys("f", () => {
    const selected = getSelectedWaypoint();
    if (selected) {
      const newWaypoint = doc.pathlist.activePath.addWaypoint();
      newWaypoint.x.set(selected.x.value);
      newWaypoint.y.set(selected.y.value);
      newWaypoint.heading.set(selected.heading.value);
      select(newWaypoint);
    } else {
      const newWaypoint = doc.pathlist.activePath.addWaypoint();
      newWaypoint.x.set(5);
      newWaypoint.y.set(5);
      newWaypoint.heading.set(0);
      select(newWaypoint);
    }
  });
  hotkeys("delete,backspace,clear", () => {
    const selectedWaypoint = getSelectedWaypoint();
    if (selectedWaypoint) {
      doc.pathlist.activePath.path.deleteWaypoint(selectedWaypoint.uuid);
    }
    const selectedConstraint = getSelectedConstraint();
    if (selectedConstraint) {
      doc.pathlist.activePath.path.deleteConstraint(selectedConstraint.uuid);
    }
    const selectedObstacle = getSelectedObstacle();
    if (selectedObstacle) {
      doc.pathlist.activePath.path.deleteObstacle(selectedObstacle.uuid);
    }
  });
}

export async function openProject(projectPath: OpenFilePayload) {
  try {
    const dir = projectPath.dir;
    const name = projectPath.name.split(".")[0];
    let project: Project | undefined = undefined;
    const trajs: Traj[] = [];
    await Commands.setDeployRoot(dir);
    await Promise.allSettled([
      Commands.readProject(name)
        .then((p) => (project = p))
        .catch(tracing.error),
      Commands.readAllTraj()
        .then((paths) =>
          paths.forEach((path) => {
            trajs.push(path);
          })
        )
        .catch(tracing.error)
    ]);

    if (project === undefined) {
      throw "Internal error. Check console logs.";
    }
    doc.deserializeChor(project);
    trajs.forEach((traj) => {
      doc.pathlist.addPath(traj.name, true, traj);
    });
    uiState.setSaveFileDir(dir);
    uiState.setProjectName(name);
    localStorage.setItem(
      LocalStorageKeys.LAST_OPENED_FILE_LOCATION,
      JSON.stringify({ dir, name })
    );
  } catch (e) {
    await Commands.setDeployRoot("");
    throw e;
  }
}

export async function generateAndExport(uuid: string) {
  await doc.generatePath(uuid);
  await writeTrajectory(uuid);
}

export async function generateWithToastsAndExport(uuid: string) {
  const pathName = doc.pathlist.paths.get(uuid)?.name;
  doc.generatePathWithToasts(uuid).then(() =>
    toast.promise(writeTrajectory(uuid), {
      success: `Saved "${pathName}" to ${uiState.projectDir}.`,
      error: {
        render(toastProps) {
          tracing.error(toastProps.data);
          return `Couldn't export trajectory: ${toastProps.data as string[]}`;
        }
      }
    })
  );
}

function getSelectedWaypoint() {
  const waypoints = doc.pathlist.activePath.path.waypoints;
  return waypoints.find((w) => {
    return w.selected;
  });
}
function getSelectedConstraint() {
  const constraints = doc.pathlist.activePath.path.constraints;
  return constraints.find((c) => {
    return c.selected;
  });
}

function getSelectedObstacle() {
  const obstacles = doc.pathlist.activePath.path.obstacles;
  return obstacles.find((o) => {
    return o.selected;
  });
}
export async function newProject() {
  applySnapshot(uiState, {
    settingsTab: 0,
    layers: ViewLayerDefaults
  });
  await Commands.setDeployRoot("");
  const newChor = await Commands.defaultProject();
  doc.deserializeChor(newChor);
  //let newVariables

  //TODO change this for opening from new content.
  // applySnapshot(doc,{
  //     robotConfig: { identifier: uuidv4() },
  //     pathlist: {},
  //     splitTrajectoriesAtStopPoints: false,
  //     usesObstacles: false,
  //     variables: {},
  //     selectedSidebarItem: undefined,
  //   });
  uiState.loadPathGradientFromLocalStorage();
  doc.pathlist.addPath("NewPath");
  doc.history.clear();
  doc.variables.addPose("pose");
  doc.variables.add("name", "pose.x()", Units.Meter);
}
export function select(item: SelectableItemTypes) {
  doc.setSelectedSidebarItem(item);
}

export async function canSave(): Promise<boolean> {
  return (await Commands.getDeployRoot()).length > 0;
}

export async function renamePath(uuid: string, newName: string) {
  if (uiState.hasSaveLocation) {
    const traj = doc.pathlist.paths.get(uuid);
    if (traj) {
      tracing.debug("renamePath", uuid, "to", newName);
      await Commands.renameTraj(traj.serialize, newName)
        .then(() => doc.pathlist.paths.get(uuid)?.setName(newName))
        .catch(tracing.error);
    }
  } else {
    doc.pathlist.paths.get(uuid)?.setName(newName);
  }
}

export async function deletePath(uuid: string) {
  if (uiState.hasSaveLocation) {
    const traj = doc.pathlist.paths.get(uuid);
    if (traj) {
      await Commands.deleteTraj(traj.serialize)
        .then(() => doc.pathlist.deletePath(uuid))
        .catch(tracing.error);
    }
  } else {
    doc.pathlist.deletePath(uuid);
  }
}

/**
 * Save the specified trajectory to the file path supplied by the given async function
 * @param filePath An (optionally async) function returning a 2-string array of [dir, name], or null
 * @param uuid the UUID of the path with the trajectory to export
 */
export async function writeTrajectory(uuid: string) {
  // Avoid conflicts with tauri path namespace
<<<<<<< HEAD
  if (await canSave()) {
    const traj = doc.pathlist.paths.get(uuid);
    if (traj === undefined) {
      throw `Tried to export trajectory with unknown uuid ${uuid}`;
=======
  const chorPath = doc.pathlist.paths.get(uuid);
  if (chorPath === undefined) {
    throw `Tried to export trajectory with unknown uuid ${uuid}`;
  }
  const trajectory = chorPath.serialize;
  const file = await filePath();
  if (file) {
    await Commands.writeTraj(file[0] + path.sep + file[1], trajectory);
  }
}

export async function getTrajFilePath(uuid: string): Promise<[string, string]> {
  const choreoPath = doc.pathlist.paths.get(uuid);
  if (choreoPath === undefined) {
    throw `Trajectory has unknown uuid ${uuid}`;
  }
  const { hasSaveLocation } = uiState;
  if (!hasSaveLocation) {
    throw "Project has not been saved yet";
  }
  const dir = uiState.saveFileDir; //+ path.sep + uiState.chorRelativeTrajDir;
  return [dir, `${choreoPath.name}.traj`];
}

export async function exportTrajectory(uuid: string) {
  return await writeTrajectory(async () => {
    const { hasSaveLocation, chorRelativeTrajDir } = uiState;
    if (!hasSaveLocation || chorRelativeTrajDir === undefined) {
      return (async () => {
        const file = await dialog.save({
          title: "Export Trajectory",
          filters: [
            {
              name: "Trajopt Trajectory",
              extensions: ["traj"]
            }
          ]
        });
        if (file == null) {
          throw "No file selected or user cancelled";
        }
        return [await path.dirname(file), await path.basename(file)];
      })();
>>>>>>> 13722e59
    }
    await Commands.writeTraj(traj.serialize);
  } else {
    tracing.warn("Can't save trajectory, skipping");
  }
}

export async function exportActiveTrajectory() {
  return await writeTrajectory(doc.pathlist.activePathUUID);
}

export async function saveProject() {
  if (await canSave()) {
    await Commands.writeProject(doc.serializeChor());
  } else {
    tracing.warn("Can't save project, skipping");
  }
}

export async function saveProjectDialog() {
  const filePath = await dialog.save({
    title: "Save Document",
    filters: [
      {
        name: "Choreo Document",
        extensions: ["chor"]
      }
    ]
  });
  if (filePath === null) {
    return false;
  }
  const dir = await path.dirname(filePath);
  const name = (await path.basename(filePath)).split(".")[0];

  tracing.info("Saving to", dir, name);

  localStorage.setItem(
    LocalStorageKeys.LAST_OPENED_FILE_LOCATION,
    JSON.stringify({ dir, name })
  );

  doc.setName(name);

  await Commands.setDeployRoot(dir).catch(tracing.error);

  uiState.setSaveFileDir(dir);
  uiState.setProjectName(name);

  await saveProject();

  //save all trajectories
  await exportAllTrajectories();

  toast.success(`Saved ${name}. Future changes will now be auto-saved.`);
  return true;
}

/**
 * Export all trajectories to the deploy directory, as determined by uiState.isGradleProject
 */
export async function exportAllTrajectories() {
  if (uiState.hasSaveLocation) {
    const promises = doc.pathlist.pathUUIDs.map((uuid) =>
      writeTrajectory(uuid)
    );
    const pathNames = doc.pathlist.pathNames;
    await Promise.allSettled(promises).then((results) => {
      results.map((result, i) => {
        if (result.status === "rejected") {
          tracing.error(pathNames[i], ":", result.reason);
        }
      });
    });
  }
}<|MERGE_RESOLUTION|>--- conflicted
+++ resolved
@@ -711,56 +711,10 @@
  */
 export async function writeTrajectory(uuid: string) {
   // Avoid conflicts with tauri path namespace
-<<<<<<< HEAD
   if (await canSave()) {
     const traj = doc.pathlist.paths.get(uuid);
     if (traj === undefined) {
       throw `Tried to export trajectory with unknown uuid ${uuid}`;
-=======
-  const chorPath = doc.pathlist.paths.get(uuid);
-  if (chorPath === undefined) {
-    throw `Tried to export trajectory with unknown uuid ${uuid}`;
-  }
-  const trajectory = chorPath.serialize;
-  const file = await filePath();
-  if (file) {
-    await Commands.writeTraj(file[0] + path.sep + file[1], trajectory);
-  }
-}
-
-export async function getTrajFilePath(uuid: string): Promise<[string, string]> {
-  const choreoPath = doc.pathlist.paths.get(uuid);
-  if (choreoPath === undefined) {
-    throw `Trajectory has unknown uuid ${uuid}`;
-  }
-  const { hasSaveLocation } = uiState;
-  if (!hasSaveLocation) {
-    throw "Project has not been saved yet";
-  }
-  const dir = uiState.saveFileDir; //+ path.sep + uiState.chorRelativeTrajDir;
-  return [dir, `${choreoPath.name}.traj`];
-}
-
-export async function exportTrajectory(uuid: string) {
-  return await writeTrajectory(async () => {
-    const { hasSaveLocation, chorRelativeTrajDir } = uiState;
-    if (!hasSaveLocation || chorRelativeTrajDir === undefined) {
-      return (async () => {
-        const file = await dialog.save({
-          title: "Export Trajectory",
-          filters: [
-            {
-              name: "Trajopt Trajectory",
-              extensions: ["traj"]
-            }
-          ]
-        });
-        if (file == null) {
-          throw "No file selected or user cancelled";
-        }
-        return [await path.dirname(file), await path.basename(file)];
-      })();
->>>>>>> 13722e59
     }
     await Commands.writeTraj(traj.serialize);
   } else {
