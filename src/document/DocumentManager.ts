import { createContext } from "react";
import StateStore, { IStateStore } from "./DocumentModel";
import { dialog, invoke, path, window as tauriWindow } from "@tauri-apps/api";
import { listen, TauriEvent, Event } from "@tauri-apps/api/event";
import { v4 as uuidv4 } from "uuid";
import { validate } from "./DocumentSpecTypes";
import { applySnapshot, getSnapshot } from "mobx-state-tree";
import { reaction } from "mobx";
import { toast } from "react-toastify";
import "react-toastify/dist/ReactToastify.min.css";
import hotkeys from "hotkeys-js";
import { ViewLayerDefaults } from "./UIStateStore";

type OpenFileEventPayload = {
  adjacent_gradle: boolean;
  name: string | undefined;
  dir: string | undefined;
  contents: string;
};
export class DocumentManager {
  simple: any;
  undo() {
    this.model.document.history.canUndo && this.model.document.history.undo();
  }
  redo() {
    this.model.document.history.canRedo && this.model.document.history.redo();
  }
  get history() {
    return this.model.document.history;
  }
  model: IStateStore;
  constructor() {
    this.model = StateStore.create({
      uiState: {
        settingsTab: 0,
        selectedSidebarItem: undefined,
        layers: ViewLayerDefaults,
      },
      document: {
        robotConfig: { identifier: uuidv4() },
        pathlist: {},
        splitTrajectoriesAtStopPoints: false,
      },
    });
    this.model.document.pathlist.addPath("NewPath");
    this.model.document.history.clear();
    this.setupEventListeners();
    this.newFile();
    this.model.uiState.updateWindowTitle();
  }

  async handleOpenFileEvent(event: Event<unknown>) {
    let payload = event.payload as OpenFileEventPayload;
    if (payload.dir === undefined || payload.name === undefined) {
      throw "Non-UTF-8 characters in file path";
    } else if (payload.contents === undefined) {
      throw "Unable to read file";
    } else {
      let oldDocument = getSnapshot(this.model.document);
      let oldUIState = getSnapshot(this.model.uiState);
      let saveName = payload.name;
      let saveDir = payload.dir;
      let adjacent_gradle = payload.adjacent_gradle;
      this.model.uiState.setSaveFileName(undefined);
      this.model.uiState.setSaveFileDir(undefined);
      this.model.uiState.setIsGradleProject(undefined);
      await this.openFromContents(payload.contents)
        .catch((err) => {
          applySnapshot(this.model.document, oldDocument);
          applySnapshot(this.model.uiState, oldUIState);
          throw `Internal parsing error: ${err}`;
        })
        .then(() => {
          this.model.uiState.setSaveFileName(saveName);
          this.model.uiState.setSaveFileDir(saveDir);
          this.model.uiState.setIsGradleProject(adjacent_gradle);
        })
        .then(() => this.exportAllTrajectories());
    }
  }

  async setupEventListeners() {
    const openFileUnlisten = await listen("open-file", async (event) =>
      this.handleOpenFileEvent(event).catch((err) =>
        toast.error("Opening file error: " + err)
      )
    );

    window.addEventListener("contextmenu", (e) => e.preventDefault());

    // Save files on closing
    tauriWindow
      .getCurrent()
      .listen(TauriEvent.WINDOW_CLOSE_REQUESTED, async () => {
        if (!this.model.uiState.hasSaveLocation) {
          if (
            await dialog.ask("Save project?", {
              title: "Choreo",
              type: "warning",
            })
          ) {
            if (!(await this.saveFileDialog())) {
              return;
            }
          }
        }
        await tauriWindow.getCurrent().close();
      })
      .then((unlisten) => {
        window.addEventListener("unload", () => {
          unlisten();
        });
      });
    const autoSaveUnlisten = reaction(
      () => this.model.document.history.undoIdx,
      () => {
        if (this.model.uiState.hasSaveLocation) {
          console.log("autosave");
          this.saveFile();
        }
      }
    );
    const updateTitleUnlisten = reaction(
      () => this.model.uiState.saveFileName,
      () => {
        this.model.uiState.updateWindowTitle();
      }
    );
    window.addEventListener("unload", () => {
      hotkeys.unbind();
      openFileUnlisten();
      autoSaveUnlisten();
      updateTitleUnlisten();
    });
    hotkeys.unbind();
    hotkeys("f5,ctrl+shift+r,ctrl+r", function (event, handler) {
      event.preventDefault();
    });
    hotkeys("command+g,ctrl+g,g", () => {
      if (!this.model.document.pathlist.activePath.generating) {
        this.generateWithToastsAndExport(
          this.model.document.pathlist.activePathUUID
        );
      }
    });
    hotkeys("command+z,ctrl+z", () => {
      this.undo();
    });
    hotkeys("command+shift+z,ctrl+shift+z,ctrl+y", () => {
      this.redo();
    });
    hotkeys("command+n,ctrl+n", { keydown: true }, () => {
      this.newFile();
    });
    hotkeys("right,x", () => {
      const waypoints = this.model.document.pathlist.activePath.waypoints;
      const selected = waypoints.find((w) => {
        return w.selected;
      });
      let i = waypoints.indexOf(selected ?? waypoints[0]);
      i++;
      if (i >= waypoints.length) {
        i = waypoints.length - 1;
      }
      this.model.select(waypoints[i]);
    });
    hotkeys("left,z", () => {
      const waypoints = this.model.document.pathlist.activePath.waypoints;
      const selected = waypoints.find((w) => {
        return w.selected;
      });
      let i = waypoints.indexOf(selected ?? waypoints[0]);
      i--;
      if (i <= 0) {
        i = 0;
      }
      this.model.select(waypoints[i]);
    });
    // navbar keys
    for (let i = 0; i < 9; i++) {
      hotkeys((i + 1).toString(), () => {
        this.model.uiState.setSelectedNavbarItem(i);
      });
    }
    hotkeys("0", () => {
      this.model.uiState.setSelectedNavbarItem(9);
    });
    hotkeys("-", () => this.model.uiState.setSelectedNavbarItem(10));
    // set current waypoint type
    for (let i = 0; i < 4; i++) {
      hotkeys("shift+" + (i + 1), () => {
        const selected = this.getSelectedWaypoint();
        selected?.setType(i);
      });
    }
    // nudge selected waypoint
    hotkeys("d,shift+d", () => {
      const selected = this.getSelectedWaypoint();
      if (selected !== undefined) {
        const delta = hotkeys.shift ? 0.5 : 0.1;
        selected.setX(selected.x + delta);
      }
    });
    hotkeys("a,shift+a", () => {
      const selected = this.getSelectedWaypoint();
      if (selected !== undefined) {
        const delta = hotkeys.shift ? 0.5 : 0.1;
        selected.setX(selected.x - delta);
      }
    });
    hotkeys("w,shift+w", () => {
      const selected = this.getSelectedWaypoint();
      if (selected !== undefined) {
        const delta = hotkeys.shift ? 0.5 : 0.1;
        selected.setY(selected.y + delta);
      }
    });
    hotkeys("s,shift+s", () => {
      const selected = this.getSelectedWaypoint();
      if (selected !== undefined) {
        const delta = hotkeys.shift ? 0.5 : 0.1;
        selected.setY(selected.y - delta);
      }
    });
    hotkeys("q,shift+q", () => {
      const selected = this.getSelectedWaypoint();
      if (selected !== undefined) {
        const delta = hotkeys.shift ? Math.PI / 4 : Math.PI / 16;
        let newHeading = selected.heading + delta;
        selected.setHeading(newHeading);
      }
    });
    hotkeys("e,shift+e", () => {
      const selected = this.getSelectedWaypoint();
      if (selected !== undefined) {
        const delta = hotkeys.shift ? -Math.PI / 4 : -Math.PI / 16;
        let newHeading = selected.heading + delta;
        selected.setHeading(newHeading);
      }
    });
    hotkeys("f", () => {
      const selected = this.getSelectedWaypoint();
      if (selected) {
        const newWaypoint =
          this.model.document.pathlist.activePath.addWaypoint();
        newWaypoint.setX(selected.x);
        newWaypoint.setY(selected.y);
        newWaypoint.setHeading(selected.heading);
        this.model.select(newWaypoint);
      } else {
        const newWaypoint =
          this.model.document.pathlist.activePath.addWaypoint();
        newWaypoint.setX(5);
        newWaypoint.setY(5);
        newWaypoint.setHeading(0);
        this.model.select(newWaypoint);
      }
    });
    hotkeys("delete,backspace,clear", () => {
      const selectedWaypoint = this.getSelectedWaypoint();
      if (selectedWaypoint) {
        this.model.document.pathlist.activePath.deleteWaypointUUID(
          selectedWaypoint.uuid
        );
      }
      const selectedConstraint = this.getSelecteConstraint();
      if (selectedConstraint) {
        this.model.document.pathlist.activePath.deleteConstraintUUID(
          selectedConstraint.uuid
        );
      }
      const selectedObstacle = this.getSelectedObstacle();
      if (selectedObstacle) {
        this.model.document.pathlist.activePath.deleteObstacleUUID(
          selectedObstacle.uuid
        );
      }
    });
  }

  async generateAndExport(uuid: string) {
    await this.model!.generatePath(uuid);
    await this.exportTrajectory(uuid);
  }

  async generateWithToastsAndExport(uuid: string) {
    let pathName = this.model.document.pathlist.paths.get(uuid)?.name;
    this.model!.generatePathWithToasts(uuid).then(() =>
      toast.promise(
        this.writeTrajectory(() => this.getTrajFilePath(uuid), uuid),
        {
          success: `Saved "${pathName}" to ${this.model.uiState.chorRelativeTrajDir}.`,
          error: {
            render(toastProps) {
              console.error(toastProps.data);
              return `Couldn't export trajectory: ${
                toastProps.data as string[]
              }`;
            },
          },
        }
      )
    );
  }

  private getSelectedWaypoint() {
    const waypoints = this.model.document.pathlist.activePath.waypoints;
    return waypoints.find((w) => {
      return w.selected;
    });
  }
  private getSelecteConstraint() {
    const constraints = this.model.document.pathlist.activePath.constraints;
    return constraints.find((c) => {
      return c.selected;
    });
  }

  private getSelectedObstacle() {
    const obstacles = this.model.document.pathlist.activePath.obstacles;
    return obstacles.find((o) => {
      return o.selected;
    });
  }
  newFile(): void {
    applySnapshot(this.model, {
      uiState: {
        settingsTab: 0,
        selectedSidebarItem: undefined,
        layers: ViewLayerDefaults,
      },
      document: {
        robotConfig: { identifier: uuidv4() },
        pathlist: {},
        splitTrajectoriesAtStopPoints: false,
      },
    });
    this.model.document.pathlist.addPath("NewPath");
    this.model.document.history.clear();
  }

  async openFromContents(chorContents: string) {
    const parsed = JSON.parse(chorContents);
    if (validate(parsed)) {
      this.model.fromSavedDocument(parsed);
    } else {
      console.error("Invalid Document JSON");
      toast.error(
        "Could not parse selected document (Is it a choreo document?)"
      );
    }
  }

  async renamePath(uuid: string, newName: string) {
    if (this.model.uiState.hasSaveLocation) {
      let oldPath = await this.getTrajFilePath(uuid);
      let oldName = this.model.document.pathlist.paths.get(uuid)?.name;
      this.model.document.pathlist.paths.get(uuid)?.setName(newName);
      let newPath = await this.getTrajFilePath(uuid);
      if (oldPath !== null) {
        Promise.all([
          invoke("delete_file", { dir: oldPath[0], name: oldPath[1] }),
          invoke("delete_traj_segments", {
            dir: oldPath[0],
            trajName: oldName,
          }),
        ])
          .then(() => this.writeTrajectory(() => newPath, uuid))
          .catch((e) => {
            console.error(e);
          });
      }
    } else {
      this.model.document.pathlist.paths.get(uuid)?.setName(newName);
    }
  }

  async deletePath(uuid: string) {
    let newPath = await this.getTrajFilePath(uuid).catch(() => null);
    this.model.document.pathlist.deletePath(uuid);
    if (newPath !== null && this.model.uiState.hasSaveLocation) {
      invoke("delete_file", { dir: newPath[0], name: newPath[1] });
      this.writeTrajectory(() => newPath, uuid);
    }
  }

  /**
   * Save the specified trajectory to the file path supplied by the given async function
   * @param filePath An (optionally async) function returning a 2-string array of [dir, name], or null
   * @param uuid the UUID of the path with the trajectory to export
   */
  async writeTrajectory(
    filePath: () => Promise<[string, string] | null> | [string, string] | null,
    uuid: string
  ) {
    // Avoid conflicts with tauri path namespace
    const chorPath = this.model.document.pathlist.paths.get(uuid);
    if (chorPath === undefined) {
      throw `Tried to export trajectory with unknown uuid ${uuid}`;
    }
    const trajectory = chorPath.generated;
    if (trajectory.length < 2) {
      throw `Path is not generated`;
    }
    var file = await filePath();
    console.log("file: " + file);

    const content = JSON.stringify({ samples: trajectory }, undefined, 4);
    if (file) {
      await invoke("save_file", {
        dir: file[0],
        name: file[1],
        contents: content,
      });
      // "Split" naming scheme for consistency when path splitting is turned on/off
      if (
        !this.model.document.splitTrajectoriesAtStopPoints ||
        chorPath.stopPointIndices().length >= 2
      ) {
        await invoke("save_file", {
          dir: file[0],
          name: file[1].replace(".", ".1."),
          contents: content,
        });
      }
    }

    if (
      this.model.document.splitTrajectoriesAtStopPoints &&
      file !== null &&
      chorPath.stopPointIndices().length >= 2
    ) {
      const split = chorPath.stopPointIndices();
      for (let i = 1; i < split.length; i++) {
        const prev = split[i - 1];
<<<<<<< HEAD
        let cur = split[i];
        // If we don't go to the end of trajectory, add 1 to include the end stop point
        if (cur !== undefined) {
          cur += 1;
        }
        let traj = trajectory.slice(prev, cur);
=======
        const cur = split[i];
        // clone the slice so we don't edit timestamps on the actual generated set
        let traj = trajectory.slice(prev, cur).map((s) => {
          return { ...s };
        });
>>>>>>> 37bc0331
        if (traj === undefined) {
          throw `Could not split segment from ${prev} to ${cur} given ${trajectory.length} samples`;
        }
        if (traj.length === 0) {
          continue;
        }
        const start = traj[0].timestamp;
        for (let i = 0; i < traj.length; i++) {
          const e = traj[i];
          e.timestamp -= start;
        }

        const content = JSON.stringify({ samples: traj }, undefined, 4);
        const name = file[1].replace(".", "." + i.toString() + ".");
        await invoke("save_file", {
          dir: file[0],
          name: name,
          contents: content,
        });
      }
    }
  }

  async getTrajFilePath(uuid: string): Promise<[string, string]> {
    const choreoPath = this.model.document.pathlist.paths.get(uuid);
    if (choreoPath === undefined) {
      throw `Trajectory has unknown uuid ${uuid}`;
    }
    const { hasSaveLocation, chorRelativeTrajDir } = this.model.uiState;
    if (!hasSaveLocation || chorRelativeTrajDir === undefined) {
      throw `Project has not been saved yet`;
    }
    const dir =
      this.model.uiState.saveFileDir +
      path.sep +
      this.model.uiState.chorRelativeTrajDir;
    return [dir, `${choreoPath.name}.traj`];
  }

  async exportTrajectory(uuid: string) {
    return await this.writeTrajectory(() => {
      return this.getTrajFilePath(uuid).then(async (filepath) => {
        var file = await dialog.save({
          title: "Export Trajectory",
          defaultPath: filepath.join(path.sep),
          filters: [
            {
              name: "Trajopt Trajectory",
              extensions: ["traj"],
            },
          ],
        });
        if (file == null) {
          throw "No file selected or user cancelled";
        }
        return [await path.dirname(file), await path.basename(file)];
      });
    }, uuid);
  }

  async exportActiveTrajectory() {
    return await this.exportTrajectory(
      this.model.document.pathlist.activePathUUID
    );
  }

  async saveFile() {
    let dir = this.model.uiState.saveFileDir;
    let name = this.model.uiState.saveFileName;
    // we could use hasSaveLocation but TS wouldn't know
    // that dir and name aren't undefined below
    if (dir === undefined || name === undefined) {
      return await this.saveFileDialog();
    } else {
      this.handleChangeIsGradleProject(await this.saveFileAs(dir, name));
    }
    return true;
  }

  async saveFileDialog() {
    const filePath = await dialog.save({
      title: "Save Document",
      filters: [
        {
          name: "Choreo Document",
          extensions: ["chor"],
        },
      ],
    });
    if (filePath === null) {
      return false;
    }
    let dir = await path.dirname(filePath);
    let name = await path.basename(filePath);
    if (!name.endsWith(".chor")) {
      name = name + ".chor";
    }
    let newIsGradleProject = await this.saveFileAs(dir, name);
    this.model.uiState.setSaveFileDir(dir);
    this.model.uiState.setSaveFileName(name);

    toast.promise(this.handleChangeIsGradleProject(newIsGradleProject), {
      success: `Saved all trajectories to ${this.model.uiState.chorRelativeTrajDir}.`,
      error: {
        render(toastProps) {
          console.error(toastProps.data);
          return `Couldn't export trajectories: ${toastProps.data as string[]}`;
        },
      },
    });

    toast.success(`Saved ${name}. Future changes will now be auto-saved.`);
    return true;
  }

  private async handleChangeIsGradleProject(
    newIsGradleProject: boolean | undefined
  ) {
    let prevIsGradleProject = this.model.uiState.isGradleProject;
    if (newIsGradleProject !== undefined) {
      if (newIsGradleProject !== prevIsGradleProject) {
        this.model.uiState.setIsGradleProject(newIsGradleProject);
        await this.exportAllTrajectories();
      }
    }
  }

  /**
   * Save the document as `dir/name`.
   * @param dir The absolute path to the directory that will contain the saved file
   * @param name The saved file, name only, including the extension ".chor"
   * @returns Whether the dir contains a file named "build.gradle", or undefined
   * if something failed
   */
  async saveFileAs(dir: string, name: string): Promise<boolean | undefined> {
    const contents = JSON.stringify(this.model.asSavedDocument(), undefined, 4);
    try {
      invoke("save_file", { dir, name, contents });
      // if we get past the above line, the dir and name were valid for saving.
      let adjacent_build_gradle = invoke<boolean>("contains_build_gradle", {
        dir,
        name,
      });
      return adjacent_build_gradle;
    } catch (err) {
      console.error(err);
      return undefined;
    }
  }

  /**
   * Export all trajectories to the deploy directory, as determined by uiState.isGradleProject
   */
  async exportAllTrajectories() {
    if (this.model.uiState.hasSaveLocation) {
      var promises = this.model.document.pathlist.pathUUIDs.map((uuid) =>
        this.writeTrajectory(() => this.getTrajFilePath(uuid), uuid)
      );
      var pathNames = this.model.document.pathlist.pathNames;
      Promise.allSettled(promises).then((results) => {
        var errors: string[] = [];

        results.map((result, i) => {
          if (result.status === "rejected") {
            console.error(pathNames[i], ":", result.reason);
            errors.push(`Couldn't save "${pathNames[i]}": ${result.reason}`);
          }
        });

        if (errors.length != 0) {
          throw errors;
        }
      });
    }
  }

  async clearAllTrajectories() {
    if (
      this.model.uiState.hasSaveLocation &&
      this.model.uiState.chorRelativeTrajDir !== undefined
    ) {
      invoke("delete_dir", {
        dir:
          this.model.uiState.saveFileDir +
          path.sep +
          this.model.uiState.chorRelativeTrajDir,
      });
    }
  }
}

let DocumentManagerContext = createContext(new DocumentManager());
export default DocumentManagerContext;<|MERGE_RESOLUTION|>--- conflicted
+++ resolved
@@ -433,20 +433,14 @@
       const split = chorPath.stopPointIndices();
       for (let i = 1; i < split.length; i++) {
         const prev = split[i - 1];
-<<<<<<< HEAD
         let cur = split[i];
         // If we don't go to the end of trajectory, add 1 to include the end stop point
         if (cur !== undefined) {
           cur += 1;
         }
-        let traj = trajectory.slice(prev, cur);
-=======
-        const cur = split[i];
-        // clone the slice so we don't edit timestamps on the actual generated set
         let traj = trajectory.slice(prev, cur).map((s) => {
           return { ...s };
         });
->>>>>>> 37bc0331
         if (traj === undefined) {
           throw `Could not split segment from ${prev} to ${cur} given ${trajectory.length} samples`;
         }
