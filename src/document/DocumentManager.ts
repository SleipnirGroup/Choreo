--- conflicted
+++ resolved
@@ -296,30 +296,19 @@
       return w.selected;
     });
   }
-<<<<<<< HEAD
-=======
-
->>>>>>> 4feecc82
   private getSelecteConstraint() {
     const constraints = this.model.document.pathlist.activePath.constraints;
     return constraints.find((c) => {
       return c.selected;
     });
   }
-<<<<<<< HEAD
-=======
   
->>>>>>> 4feecc82
   private getSelectedObstacle() {
     const obstacles = this.model.document.pathlist.activePath.obstacles;
     return obstacles.find((o) => {
       return o.selected;
     });
   }
-<<<<<<< HEAD
-=======
-
->>>>>>> 4feecc82
   newFile(): void {
     applySnapshot(this.model, {
       uiState: {
