import { dialog, invoke, path, window as tauriWindow } from "@tauri-apps/api";
import { TauriEvent, listen } from "@tauri-apps/api/event";
import { v4 as uuidv4 } from "uuid";
import { DocumentStore, SelectableItemTypes } from "./DocumentModel";

import hotkeys from "hotkeys-js";
import { reaction } from "mobx";
import {
  Instance,
  applySnapshot,
  castToReferenceSnapshot,
  getSnapshot
} from "mobx-state-tree";
import { toast } from "react-toastify";
import "react-toastify/dist/ReactToastify.min.css";
import LocalStorageKeys from "../util/LocalStorageKeys";
import { ObjectTyped } from "../util/ObjectTyped";
import { safeGetIdentifier } from "../util/mobxutils";
import {
  Command,
  EventMarker,
  Project,
  Traj,
  type Expr,
  type RobotConfig,
  type Waypoint
} from "./2025/DocumentTypes";
import {
  CircularObstacleStore,
  ICircularObstacleStore
} from "./CircularObstacleStore";
import {
  ConstraintDataObjects,
  IConstraintDataStore,
  defineCreateConstraintData
} from "./ConstraintDataStore";
import {
  ConstraintDefinitions,
  ConstraintKey,
  DataMap
} from "./ConstraintDefinitions";
import {
  ConstraintStore,
  IConstraintStore,
  IWaypointScope
} from "./ConstraintStore";
import {
  CommandStore,
  EventMarkerStore,
  ICommandStore,
  IEventMarkerStore
} from "./EventMarkerStore";
import { IVariables, Units, Variables, math } from "./ExpressionStore";
import {
  IHolonomicWaypointStore,
  HolonomicWaypointStore as WaypointStore
} from "./HolonomicWaypointStore";
import {
  EXPR_DEFAULTS,
  IRobotConfigStore,
  RobotConfigStore
} from "./RobotConfigStore";
import { ViewLayerDefaults } from "./UIData";
import { UIStateStore } from "./UIStateStore";
import { Commands } from "./tauriCommands";

type OpenFileEventPayload = {
  name: string;
  dir: string;
};

export const uiState = UIStateStore.create({
  settingsTab: 0,

  layers: ViewLayerDefaults
});
type ConstraintDataConstructor<K extends ConstraintKey> = (
  data: Partial<DataMap[K]["props"]>
) => Instance<IConstraintDataStore<K>>;

type ConstraintDataConstructors = {
  [key in ConstraintKey]: ConstraintDataConstructor<key>;
};
export type EnvConstructors = {
  RobotConfigStore: (config: RobotConfig<Expr>) => IRobotConfigStore;
  WaypointStore: (config: Waypoint<Expr>) => IHolonomicWaypointStore;
  ObstacleStore: (
    x: number,
    y: number,
    radius: number
  ) => ICircularObstacleStore;
  CommandStore: (command: Command<Expr>) => ICommandStore;
  EventMarkerStore: (marker: EventMarker<Expr>) => IEventMarkerStore;
  ConstraintData: ConstraintDataConstructors;
  ConstraintStore: <K extends ConstraintKey>(
    type: K,
    data: Partial<DataMap[K]["props"]>,
    from: IWaypointScope,
    to?: IWaypointScope
  ) => IConstraintStore;
};
function getConstructors(vars: () => IVariables): EnvConstructors {
  function createCommandStore(command: Command<Expr>): ICommandStore {
    return CommandStore.create({
      type: command.type,
<<<<<<< HEAD
      name: command.data.name ?? "",
      commands: (command.data.commands ?? []).map((c) => createCommandStore(c)),
      time: vars().createExpression(command.data.time ?? 0, Units.Second),
=======
      name: command.data?.name ?? "",
      commands: (command.data?.commands ?? []).map((c) =>
        createCommandStore(c)
      ),
      time: vars().createExpression(command.data?.time ?? 0, Units.Second),
>>>>>>> b4a690f0
      uuid: uuidv4()
    });
  }

  const keys = ObjectTyped.keys(ConstraintDefinitions);
  const constraintDataConstructors = Object.fromEntries(
    keys.map(
      <K extends ConstraintKey>(key: K) =>
        [
          key,
          defineCreateConstraintData(key, ConstraintDefinitions[key], vars)
        ] as [
          K,
          (
            data: Partial<DataMap[K]["props"]>
          ) => (typeof ConstraintDataObjects)[K]["Type"]
        ]
    )
  ) as ConstraintDataConstructors;

  return {
    RobotConfigStore: (config: RobotConfig<Expr>) => {
      return RobotConfigStore.create({
        mass: vars().createExpression(config.mass, Units.Kg),
        inertia: vars().createExpression(config.inertia, Units.KgM2),
        tmax: vars().createExpression(
          config.tmax,
          math.multiply(Units.Newton, Units.Meter)
        ),
<<<<<<< HEAD
        vmax: vars().createExpression(config.vmax, Units.RPM),
=======
        vmax: vars().createExpression(config.vmax, Units.RadianPerSecond),
>>>>>>> b4a690f0
        gearing: vars().createExpression(config.gearing),
        radius: vars().createExpression(config.radius, Units.Meter),
        bumper: {
          front: vars().createExpression(config.bumper.front, Units.Meter),
          left: vars().createExpression(config.bumper.left, Units.Meter),
          right: vars().createExpression(config.bumper.right, Units.Meter),
          back: vars().createExpression(config.bumper.back, Units.Meter)
        },
        modules: [0, 1, 2, 3].map((i) => {
          return {
            x: vars().createExpression(config.modules[i].x, Units.Meter),
            y: vars().createExpression(config.modules[i].y, Units.Meter)
          };
        }),
        identifier: uuidv4()
      });
    },
    WaypointStore: (waypoint: Waypoint<Expr>) => {
      return WaypointStore.create({
        ...waypoint,
        x: vars().createExpression(waypoint.x, Units.Meter),
        y: vars().createExpression(waypoint.y, Units.Meter),
        heading: vars().createExpression(waypoint.heading, Units.Radian),
        uuid: uuidv4()
      });
    },
    ObstacleStore: (
      x: number,
      y: number,
      radius: number
    ): ICircularObstacleStore => {
      return CircularObstacleStore.create({
        x: vars().createExpression(x, Units.Meter),
        y: vars().createExpression(y, Units.Meter),
        radius: vars().createExpression(radius, Units.Meter),
        uuid: uuidv4()
      });
    },
    CommandStore: createCommandStore,
    EventMarkerStore: (marker: EventMarker<Expr>): IEventMarkerStore => {
      return EventMarkerStore.create({
        name: marker.name,
        target: marker.target,
        trajTargetIndex: marker.trajTargetIndex,
        offset: vars().createExpression(marker.offset, Units.Second),
        command: createCommandStore(marker.command),
        uuid: uuidv4()
      });
    },
    ConstraintData: constraintDataConstructors,
    ConstraintStore: <K extends ConstraintKey>(
      type: K,
      data: Partial<DataMap[K]["props"]>,
      from: IWaypointScope,
      to?: IWaypointScope
    ) => {
      const store = ConstraintStore.create({
        from,
        to,
        uuid: uuidv4(),
        data: constraintDataConstructors[type](data)
      });
      (store.data as Instance<IConstraintDataStore<K>>).deserPartial(data);
      return store;
    }
  };
}
const variables = Variables.create({ expressions: {}, poses: {} });

const env = {
  selectedSidebar: () => safeGetIdentifier(doc.selectedSidebarItem),
  select: (item: SelectableItemTypes) => select(item),
  withoutUndo: (callback: any) => {
    withoutUndo(callback);
  },
  startGroup: (callback: any) => {
    startGroup(callback);
  },
  stopGroup: () => {
    stopGroup();
  },
  create: getConstructors(() => doc.variables)
};
export type Env = typeof env;
export const doc = DocumentStore.create(
  {
    robotConfig: getConstructors(() => variables).RobotConfigStore(
      EXPR_DEFAULTS
    ),
    pathlist: {},
    splitTrajectoriesAtStopPoints: false,
    usesObstacles: false,
    variables: castToReferenceSnapshot(variables),
    selectedSidebarItem: undefined
  },
  env
);
function withoutUndo(callback: any) {
  doc.history.withoutUndo(callback);
}
function startGroup(callback: any) {
  doc.history.startGroup(callback);
}
function stopGroup() {
  doc.history.stopGroup();
}
export function setup() {
  doc.pathlist.setExporter((uuid) => {
    try {
      writeTrajectory(() => getTrajFilePath(uuid), uuid);
    } catch (e) {
      console.error(e);
    }
  });
  doc.history.clear();
  setupEventListeners()
    .then(() => newFile())
    .then(() => uiState.updateWindowTitle())
    .then(() => openLastFile());
}
setup();

// opens the last Choreo file saved in LocalStorage, if it exists
export async function openLastFile() {
  const lastOpenedFileEventPayload = localStorage.getItem(
    LocalStorageKeys.LAST_OPENED_FILE_LOCATION
  );
  if (lastOpenedFileEventPayload) {
    const fileDirectory: OpenFileEventPayload = JSON.parse(
      lastOpenedFileEventPayload
    );
    const filePath = fileDirectory.dir + path.sep + fileDirectory.name;
    console.log(`Attempting to open: ${filePath}`);
    return openProject([fileDirectory.dir, fileDirectory.name]).catch((err) => {
      console.error(
        `Failed to open last Choreo file '${fileDirectory.name}': ${err}`
      );
      toast.error(
        `Failed to open last Choreo file '${fileDirectory.name}': ${err}`
      );
    });
    // invoke("file_event_payload_from_dir", {
    //   dir: fileDirectory.dir,
    //   name: fileDirectory.name,
    //   path: filePath
    // }).catch((err) => {
    //   console.error(
    //     `Failed to open last Choreo file '${fileDirectory.name}': ${err}`
    //   );
    //   toast.error(
    //     `Failed to open last Choreo file '${fileDirectory.name}': ${err}`
    //   );
    // });
  }
}

// export async function handleOpenFileEvent(event: Event<unknown>) {
//   const payload = event.payload as OpenFileEventPayload;
//   if (payload.dir === undefined || payload.name === undefined) {
//     throw "Non-UTF-8 characters in file path";
//   } else if (payload.contents === undefined) {
//     throw "Unable to read file";
//   } else {
//     const oldDocument = getSnapshot(doc);
//     const oldUIState = getSnapshot(uiState);
//     const saveName = payload.name;
//     const saveDir = payload.dir;
//     const adjacent_gradle = payload.adjacent_gradle;
//     uiState.setSaveFileName(undefined);
//     uiState.setSaveFileDir(undefined);
//     uiState.setIsGradleProject(undefined);
//     await openFromContents(payload.contents)
//       .catch((err) => {
//         applySnapshot(doc, oldDocument);
//         applySnapshot(uiState, oldUIState);
//         throw `Internal parsing error: ${err}`;
//       })
//       .then(() => {
//         uiState.setSaveFileName(saveName);
//         uiState.setSaveFileDir(saveDir);
//         uiState.setIsGradleProject(adjacent_gradle);

//       });
//   }
// }

export async function setupEventListeners() {
  // const openFileUnlisten = await listen("open-file", async (event) =>
  //   handleOpenFileEvent(event).catch((err) =>
  //     toast.error("Opening file error: " + err)
  //   )
  // );

  const fileOpenFromDirUnlisten = await listen(
    "file_event_payload_from_dir",
    async (event) => {
      console.log("Received file event from dir: ");
      console.log(event.payload);
      handleOpenFileEvent(event)
        .then(() => {
          toast.success(
            `Opened last Choreo file '${(event.payload as OpenFileEventPayload).name}'`
          );
        })
        .catch((err) => toast.error(`Failed to open last Choreo file: ${err}`));
    }
  );

  window.addEventListener("contextmenu", (e) => e.preventDefault());
  window.addEventListener("copy", (e) => {
    const selection = document.getSelection();
    // Sometimes clicking away from a text input with selection retains that input element as
    // doc.getSelection()'s focusNode, but sets the actual selection range to ''
    if (selection?.focusNode === null || selection?.toString() === "") {
      if (doc.isSidebarWaypointSelected) {
        doc.selectedSidebarItem.copyToClipboard(e);
      }
      e.preventDefault();
    }
  });

  window.addEventListener("paste", (e) => {
    const evt = e as ClipboardEvent;
    const content = evt.clipboardData?.getData("text/plain");
    if (content === undefined) {
      return;
    }
    const activePath = doc.pathlist.activePath;
    const pathSnapshot = getSnapshot(activePath);
    try {
      const savedObject = JSON.parse(content);
      if (!Object.hasOwn(savedObject, "dataType")) return;
      if (savedObject.dataType === "choreo/waypoint") {
        let currentSelectedWaypointIdx = -1;
        if (doc.isSidebarWaypointSelected) {
          const idx = activePath.path.findUUIDIndex(
            doc.selectedSidebarItem.uuid
          );
          if (idx != -1) {
            currentSelectedWaypointIdx = idx;
          }
        }
        doc.history.startGroup(() => {
          try {
            const newWaypoint = doc.pathlist.activePath.addWaypoint();
            newWaypoint.deserialize(savedObject);
            if (currentSelectedWaypointIdx != -1) {
              activePath.path.reorderWaypoint(
                activePath.path.waypoints.length - 1,
                currentSelectedWaypointIdx + 1
              );
            }
          } finally {
            doc.history.stopGroup();
          }
        });
      }
    } catch (err) {
      console.error("Error when pasting:", err);
      applySnapshot(activePath, pathSnapshot);
    }
  });

  // Save files on closing
  tauriWindow
    .getCurrent()
    .listen(TauriEvent.WINDOW_CLOSE_REQUESTED, async () => {
      if (!uiState.hasSaveLocation) {
        if (
          await dialog.ask("Save project?", {
            title: "Choreo",
            type: "warning"
          })
        ) {
          if (!(await saveFileDialog())) {
            return;
          }
        }
      }
      await tauriWindow.getCurrent().close();
    })
    .then((unlisten) => {
      window.addEventListener("unload", () => {
        unlisten();
      });
    });
  const autoSaveUnlisten = reaction(
    () => doc.history.undoIdx,
    () => {
      if (uiState.hasSaveLocation) {
        console.log("autosave");
        saveFile();
      }
    }
  );
  const updateTitleUnlisten = reaction(
    () => uiState.saveFileName,
    () => {
      uiState.updateWindowTitle();
    }
  );
  window.addEventListener("unload", () => {
    hotkeys.unbind();
    ///openFileUnlisten();
    fileOpenFromDirUnlisten();
    autoSaveUnlisten();
    updateTitleUnlisten();
  });
  hotkeys.unbind();
  hotkeys("escape", () => {
    doc.setSelectedSidebarItem(undefined);
    uiState.setSelectedNavbarItem(-1);
  });
  hotkeys("ctrl+o,command+o", () => {
    dialog
      .confirm("You may lose unsaved or not generated changes. Continue?", {
        title: "Choreo",
        type: "warning"
      })
      .then((proceed) => {
        if (proceed) {
          Commands.openFileDialog().then((filepath) => openProject(filepath));
        }
      });
  });
  hotkeys("f5,ctrl+shift+r,ctrl+r", function (event, handler) {
    event.preventDefault();
  });
  hotkeys("command+g,ctrl+g,g", () => {
    if (!doc.pathlist.activePath.ui.generating) {
      generateWithToastsAndExport(doc.pathlist.activePathUUID);
    }
  });
  hotkeys("command+z,ctrl+z", () => {
    doc.undo();
  });
  hotkeys("command+shift+z,ctrl+shift+z,ctrl+y", () => {
    doc.redo();
  });
  hotkeys("command+n,ctrl+n", { keydown: true }, () => {
    newFile();
  });
  hotkeys("command+=,ctrl+=", () => {
    doc.zoomIn();
  });
  hotkeys("command+-,ctrl+-", () => {
    doc.zoomOut();
  });
  hotkeys("command+0,ctrl+0", () => {
    if (doc.pathlist.activePath.path.waypoints.length == 0) {
      toast.error("No waypoints to zoom to");
    } else {
      doc.zoomToFitWaypoints();
    }
  });
  hotkeys("right,x", () => {
    const waypoints = doc.pathlist.activePath.path.waypoints;
    const selected = waypoints.find((w) => {
      return w.selected;
    });
    let i = waypoints.indexOf(selected ?? waypoints[0]);
    i++;
    if (i >= waypoints.length) {
      i = waypoints.length - 1;
    }
    select(waypoints[i]);
  });
  hotkeys("left,z", () => {
    const waypoints = doc.pathlist.activePath.path.waypoints;
    const selected = waypoints.find((w) => {
      return w.selected;
    });
    let i = waypoints.indexOf(selected ?? waypoints[0]);
    i--;
    if (i <= 0) {
      i = 0;
    }
    select(waypoints[i]);
  });
  // navbar keys
  for (let i = 0; i < 9; i++) {
    hotkeys((i + 1).toString(), () => {
      uiState.setSelectedNavbarItem(i);
    });
  }
  hotkeys("0", () => {
    uiState.setSelectedNavbarItem(9);
  });
  hotkeys("-", () => uiState.setSelectedNavbarItem(10));
  // set current waypoint type
  for (let i = 0; i < 4; i++) {
    hotkeys("shift+" + (i + 1), () => {
      const selected = getSelectedWaypoint();
      selected?.setType(i);
    });
  }
  // nudge selected waypoint
  hotkeys("d,shift+d", () => {
    const selected = getSelectedWaypoint();
    if (selected !== undefined) {
      const delta = hotkeys.shift ? 0.5 : 0.1;
      selected.x.set(selected.x.value + delta);
    }
  });
  hotkeys("a,shift+a", () => {
    const selected = getSelectedWaypoint();
    if (selected !== undefined) {
      const delta = hotkeys.shift ? 0.5 : 0.1;
      selected.x.set(selected.x.value - delta);
    }
  });
  hotkeys("w,shift+w", () => {
    const selected = getSelectedWaypoint();
    if (selected !== undefined) {
      const delta = hotkeys.shift ? 0.5 : 0.1;
      selected.y.set(selected.y.value + delta);
    }
  });
  hotkeys("s,shift+s", () => {
    const selected = getSelectedWaypoint();
    if (selected !== undefined) {
      const delta = hotkeys.shift ? 0.5 : 0.1;
      selected.y.set(selected.y.value - delta);
    }
  });
  hotkeys("q,shift+q", () => {
    const selected = getSelectedWaypoint();
    if (selected !== undefined) {
      const delta = hotkeys.shift ? Math.PI / 4 : Math.PI / 16;
      const newHeading = selected.heading.value + delta;
      selected.heading.set(newHeading);
    }
  });
  hotkeys("e,shift+e", () => {
    const selected = getSelectedWaypoint();
    if (selected !== undefined) {
      const delta = hotkeys.shift ? -Math.PI / 4 : -Math.PI / 16;
      const newHeading = selected.heading.value + delta;
      selected.heading.set(newHeading);
    }
  });
  hotkeys("f", () => {
    const selected = getSelectedWaypoint();
    if (selected) {
      const newWaypoint = doc.pathlist.activePath.addWaypoint();
      newWaypoint.x.set(selected.x.value);
      newWaypoint.y.set(selected.y.value);
      newWaypoint.heading.set(selected.heading.value);
      select(newWaypoint);
    } else {
      const newWaypoint = doc.pathlist.activePath.addWaypoint();
      newWaypoint.x.set(5);
      newWaypoint.y.set(5);
      newWaypoint.heading.set(0);
      select(newWaypoint);
    }
  });
  hotkeys("delete,backspace,clear", () => {
    const selectedWaypoint = getSelectedWaypoint();
    if (selectedWaypoint) {
      doc.pathlist.activePath.path.deleteWaypoint(selectedWaypoint.uuid);
    }
    const selectedConstraint = getSelectedConstraint();
    if (selectedConstraint) {
      doc.pathlist.activePath.path.deleteConstraint(selectedConstraint.uuid);
    }
    const selectedObstacle = getSelectedObstacle();
    if (selectedObstacle) {
      doc.pathlist.activePath.path.deleteObstacle(selectedObstacle.uuid);
    }
  });
}

export async function openProject(chorFile: [dir: string, name: string]) {
  const [dir, name] = chorFile;
  let chor: Project | undefined = undefined;
  const trajs: Traj[] = [];
  await Promise.allSettled([
    Commands.openChor(dir, name)
      .then((c) => (chor = c))
      .catch(console.error),
    Commands.findAllTraj(dir)
      .then((paths) =>
        Promise.allSettled(
          paths.map((p) => Commands.openTraj(dir, p).then((t) => trajs.push(t)))
        )
      )
      .catch(console.error)
  ]);
  if (chor === undefined) {
    throw "Internal error. Check console logs.";
  }
  doc.deserializeChor(chor);
  trajs.forEach((traj) => {
    doc.pathlist.addPath(traj.name, true, traj);
  });
  uiState.setSaveFileDir(dir);
  uiState.setSaveFileName(name);
  await Commands.setChorPath(dir, name);
  localStorage.setItem(
    LocalStorageKeys.LAST_OPENED_FILE_LOCATION,
    JSON.stringify({ dir, name })
  );
}

export async function generateAndExport(uuid: string) {
  await doc.generatePath(uuid);
  await exportTrajectory(uuid);
}

export async function generateWithToastsAndExport(uuid: string) {
  const pathName = doc.pathlist.paths.get(uuid)?.name;
  doc.generatePathWithToasts(uuid).then(() =>
    toast.promise(
      writeTrajectory(() => getTrajFilePath(uuid), uuid),
      {
        success: `Saved "${pathName}" to ${uiState.chorRelativeTrajDir}.`,
        error: {
          render(toastProps) {
            console.error(toastProps.data);
            return `Couldn't export trajectory: ${toastProps.data as string[]}`;
          }
        }
      }
    )
  );
}

function getSelectedWaypoint() {
  const waypoints = doc.pathlist.activePath.path.waypoints;
  return waypoints.find((w) => {
    return w.selected;
  });
}
function getSelectedConstraint() {
  const constraints = doc.pathlist.activePath.path.constraints;
  return constraints.find((c) => {
    return c.selected;
  });
}

function getSelectedObstacle() {
  const obstacles = doc.pathlist.activePath.path.obstacles;
  return obstacles.find((o) => {
    return o.selected;
  });
}
export async function newFile() {
  applySnapshot(uiState, {
    settingsTab: 0,
    layers: ViewLayerDefaults
  });
  const newChor = await Commands.newFile();
  doc.deserializeChor(newChor);
  //let newVariables

  //TODO change this for opening from new content.
  // applySnapshot(doc,{
  //     robotConfig: { identifier: uuidv4() },
  //     pathlist: {},
  //     splitTrajectoriesAtStopPoints: false,
  //     usesObstacles: false,
  //     variables: {},
  //     selectedSidebarItem: undefined,
  //   });
  uiState.loadPathGradientFromLocalStorage();
  doc.pathlist.addPath("NewPath");
  doc.history.clear();
  doc.variables.addPose("pose");
  doc.variables.add("name", "pose.x()", Units.Meter);
}
export function select(item: SelectableItemTypes) {
  doc.setSelectedSidebarItem(item);
}

export async function renamePath(uuid: string, newName: string) {
  if (uiState.hasSaveLocation) {
    const oldPath = await getTrajFilePath(uuid);
    doc.pathlist.paths.get(uuid)?.setName(newName);
    const newPath = await getTrajFilePath(uuid);
    if (oldPath !== null) {
      Promise.all([Commands.deleteFile(oldPath[0], oldPath[1])])
        .then(() => writeTrajectory(() => newPath, uuid))
        .catch((e) => {
          console.error(e);
        });
    }
  } else {
    doc.pathlist.paths.get(uuid)?.setName(newName);
  }
}

export async function deletePath(uuid: string) {
  const newPath = await getTrajFilePath(uuid).catch(() => null);
  doc.pathlist.deletePath(uuid);
  if (newPath !== null && uiState.hasSaveLocation) {
    await Commands.deleteFile(newPath[0], newPath[1]);
  }
}

/**
 * Save the specified trajectory to the file path supplied by the given async function
 * @param filePath An (optionally async) function returning a 2-string array of [dir, name], or null
 * @param uuid the UUID of the path with the trajectory to export
 */
export async function writeTrajectory(
  filePath: () => Promise<[string, string] | null> | [string, string] | null,
  uuid: string
) {
  // Avoid conflicts with tauri path namespace
  const chorPath = doc.pathlist.paths.get(uuid);
  if (chorPath === undefined) {
    throw `Tried to export trajectory with unknown uuid ${uuid}`;
  }
  const trajectory = chorPath.serialize();
  const file = await filePath();
  if (file) {
    await Commands.writeTraj(file[0] + path.sep + file[1], trajectory);
  }
}

export async function getTrajFilePath(uuid: string): Promise<[string, string]> {
  const choreoPath = doc.pathlist.paths.get(uuid);
  if (choreoPath === undefined) {
    throw `Trajectory has unknown uuid ${uuid}`;
  }
  const { hasSaveLocation } = uiState;
  if (!hasSaveLocation) {
    throw "Project has not been saved yet";
  }
  const dir = uiState.saveFileDir; //+ path.sep + uiState.chorRelativeTrajDir;
  return [dir, `${choreoPath.name}.traj`];
}

export async function exportTrajectory(uuid: string) {
  return await writeTrajectory(() => {
    const { hasSaveLocation, chorRelativeTrajDir } = uiState;
    if (!hasSaveLocation || chorRelativeTrajDir === undefined) {
      return (async () => {
        const file = await dialog.save({
          title: "Export Trajectory",
          filters: [
            {
              name: "Trajopt Trajectory",
              extensions: ["traj"]
            }
          ]
        });
        if (file == null) {
          throw "No file selected or user cancelled";
        }
        return [await path.dirname(file), await path.basename(file)];
      })();
    }
    return getTrajFilePath(uuid).then(async (filepath) => {
      const file = await dialog.save({
        title: "Export Trajectory",
        defaultPath: filepath.join(path.sep),
        filters: [
          {
            name: "Trajopt Trajectory",
            extensions: ["traj"]
          }
        ]
      });
      if (file == null) {
        throw "No file selected or user cancelled";
      }
      return [await path.dirname(file), await path.basename(file)];
    });
  }, uuid);
}

export async function exportActiveTrajectory() {
  return await exportTrajectory(doc.pathlist.activePathUUID);
}

export async function saveFile() {
  const dir = uiState.saveFileDir;
  const name = uiState.saveFileName;
  // we could use hasSaveLocation but TS wouldn't know
  // that dir and name aren't undefined below
  if (dir === undefined || name === undefined) {
    return await saveFileDialog();
  } else {
    await saveFileAs(dir, name);
  }
  return true;
}

export async function saveFileDialog() {
  const filePath = await dialog.save({
    title: "Save Document",
    filters: [
      {
        name: "Choreo Document",
        extensions: ["chor"]
      }
    ]
  });
  if (filePath === null) {
    return false;
  }
  const dir = await path.dirname(filePath);
  let name = await path.basename(filePath);
  if (!name.endsWith(".chor")) {
    name = name + ".chor";
  }
  await saveFileAs(dir, name);
  uiState.setSaveFileDir(dir);
  uiState.setSaveFileName(name);

  toast.success(`Saved ${name}. Future changes will now be auto-saved.`);
  return true;
}

/**
 * Save the doc as `dir/name`.
 * @param dir The absolute path to the directory that will contain the saved file
 * @param name The saved file, name only, including the extension ".chor"
 * @returns Whether the dir contains a file named "build.gradle", or undefined
 * if something failed
 */
async function saveFileAs(dir: string, name: string): Promise<void> {
  if (dir !== uiState.saveFileDir || name !== uiState.saveFileName) {
    await Commands.setChorPath(dir, name);
    uiState.setSaveFileDir(dir);
    uiState.setSaveFileName(name);
  }
  return Commands.writeChor(doc.serializeChor());
}

/**
 * Export all trajectories to the deploy directory, as determined by uiState.isGradleProject
 */
export async function exportAllTrajectories() {
  if (uiState.hasSaveLocation) {
    const promises = doc.pathlist.pathUUIDs.map((uuid) =>
      writeTrajectory(() => getTrajFilePath(uuid), uuid)
    );
    const pathNames = doc.pathlist.pathNames;
    Promise.allSettled(promises).then((results) => {
      const errors: string[] = [];

      results.map((result, i) => {
        if (result.status === "rejected") {
          console.error(pathNames[i], ":", result.reason);
          errors.push(`Couldn't save "${pathNames[i]}": ${result.reason}`);
        }
      });

      if (errors.length != 0) {
        throw errors;
      }
    });
  }
}

export async function clearAllTrajectories() {
  if (uiState.hasSaveLocation && uiState.chorRelativeTrajDir !== undefined) {
    invoke("delete_dir", {
      dir: uiState.saveFileDir + path.sep + uiState.chorRelativeTrajDir
    });
  }
}<|MERGE_RESOLUTION|>--- conflicted
+++ resolved
@@ -103,17 +103,11 @@
   function createCommandStore(command: Command<Expr>): ICommandStore {
     return CommandStore.create({
       type: command.type,
-<<<<<<< HEAD
-      name: command.data.name ?? "",
-      commands: (command.data.commands ?? []).map((c) => createCommandStore(c)),
-      time: vars().createExpression(command.data.time ?? 0, Units.Second),
-=======
       name: command.data?.name ?? "",
       commands: (command.data?.commands ?? []).map((c) =>
         createCommandStore(c)
       ),
       time: vars().createExpression(command.data?.time ?? 0, Units.Second),
->>>>>>> b4a690f0
       uuid: uuidv4()
     });
   }
@@ -143,11 +137,7 @@
           config.tmax,
           math.multiply(Units.Newton, Units.Meter)
         ),
-<<<<<<< HEAD
-        vmax: vars().createExpression(config.vmax, Units.RPM),
-=======
         vmax: vars().createExpression(config.vmax, Units.RadianPerSecond),
->>>>>>> b4a690f0
         gearing: vars().createExpression(config.gearing),
         radius: vars().createExpression(config.radius, Units.Meter),
         bumper: {
