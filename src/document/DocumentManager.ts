import { createContext } from "react";
import StateStore, { IStateStore } from "./DocumentModel";
import {
  dialog,
  fs,
  invoke,
  path,
  window as tauriWindow,
} from "@tauri-apps/api";
import { listen, TauriEvent, Event } from "@tauri-apps/api/event";
import { v4 as uuidv4 } from "uuid";
import { VERSIONS, validate, SAVE_FILE_VERSION } from "./DocumentSpecTypes";
import { applySnapshot, getRoot, onPatch } from "mobx-state-tree";
import { autorun, reaction, toJS } from "mobx";
import { toast } from "react-toastify";
import "react-toastify/dist/ReactToastify.min.css";
import hotkeys from "hotkeys-js";
import { resourceLimits } from "worker_threads";

type OpenFileEventPayload = {
  adjacent_gradle: boolean;
  name: string | undefined;
  dir: string | undefined;
  contents: string;
};
export class DocumentManager {
  simple: any;
  undo() {
    this.model.document.history.canUndo && this.model.document.history.undo();
  }
  redo() {
    this.model.document.history.canRedo && this.model.document.history.redo();
  }
  get history() {
    return this.model.document.history;
  }
  model: IStateStore;
  constructor() {
    this.model = StateStore.create({
      uiState: {
        selectedSidebarItem: undefined,
        layers: [true, false, true, true, true],
      },
      document: {
        robotConfig: { identifier: uuidv4() },
        pathlist: {},
      },
    });
    this.model.document.pathlist.addPath("NewPath");
    this.model.document.history.clear();
    this.setupEventListeners();
    this.newFile();
    this.model.uiState.updateWindowTitle();
  }

  async handleOpenFileEvent(event: Event<unknown>) {
    let payload = event.payload as OpenFileEventPayload;
    if (payload.dir === undefined || payload.name === undefined) {
      throw "Non-UTF-8 characters in file path";
    } else if (payload.contents === undefined) {
      throw "Unable to read file";
    } else {
      this.model.uiState.setSaveFileName(payload.name);
      this.model.uiState.setSaveFileDir(payload.dir);
      this.model.uiState.setIsGradleProject(payload.adjacent_gradle);

      await this.openFromContents(payload.contents);
    }
  }

  async setupEventListeners() {
    const openFileUnlisten = await listen("open-file", async (event) =>
      this.handleOpenFileEvent(event).catch((err) =>
        toast.error("Opening file error: " + err)
      )
    );

    window.addEventListener("contextmenu", (e) => e.preventDefault());

    // Save files on closing
    tauriWindow
      .getCurrent()
      .listen(TauriEvent.WINDOW_CLOSE_REQUESTED, async () => {
        if (!this.model.uiState.hasSaveLocation) {
          if (
            await dialog.ask("Save project?", {
              title: "Choreo",
              type: "warning",
            })
          ) {
            if (!(await this.saveFileDialog())) {
              return;
            }
          }
        }
        await tauriWindow.getCurrent().close();
      })
      .then((unlisten) => {
        window.addEventListener("unload", () => {
          unlisten();
        });
      });
    const autoSaveUnlisten = reaction(
      () => this.model.document.history.undoIdx,
      () => {
        if (this.model.uiState.hasSaveLocation) {
          this.saveFile();
        }
      }
    );
    const updateTitleUnlisten = reaction(
      () => this.model.uiState.saveFileName,
      () => {
        this.model.uiState.updateWindowTitle();
      }
    );
    window.addEventListener("unload", () => {
      hotkeys.unbind();
      openFileUnlisten();
      autoSaveUnlisten();
      updateTitleUnlisten();
    });
    hotkeys.unbind();
    hotkeys("f5,ctrl+shift+r,ctrl+r", function (event, handler) {
      event.preventDefault();
    });
    hotkeys("command+g,ctrl+g,g", () => {
      if (!this.model.document.pathlist.activePath.generating) {
        this.generateWithToastsAndExport(
          this.model.document.pathlist.activePathUUID
        );
      }
    });
    hotkeys("command+z,ctrl+z", () => {
      this.undo();
    });
    hotkeys("command+shift+z,ctrl+shift+z,ctrl+y", () => {
      this.redo();
    });
    hotkeys("command+n,ctrl+n", { keydown: true }, () => {
      this.newFile();
    });
    hotkeys("right,x", () => {
      const waypoints = this.model.document.pathlist.activePath.waypoints;
      const selected = waypoints.find((w) => {
        return w.selected;
      });
      let i = waypoints.indexOf(selected ?? waypoints[0]);
      i++;
      if (i >= waypoints.length) {
        i = waypoints.length - 1;
      }
      this.model.select(waypoints[i]);
    });
    hotkeys("left,z", () => {
      const waypoints = this.model.document.pathlist.activePath.waypoints;
      const selected = waypoints.find((w) => {
        return w.selected;
      });
      let i = waypoints.indexOf(selected ?? waypoints[0]);
      i--;
      if (i <= 0) {
        i = 0;
      }
      this.model.select(waypoints[i]);
    });
    // navbar keys
    for (let i = 0; i < 9; i++) {
      hotkeys((i + 1).toString(), () => {
        this.model.uiState.setSelectedNavbarItem(i);
      });
    }
    hotkeys("0", () => {
      this.model.uiState.setSelectedNavbarItem(9);
    });
    hotkeys("-", () => this.model.uiState.setSelectedNavbarItem(10));
    // set current waypoint type
    for (let i = 0; i < 4; i++) {
      hotkeys("shift+" + (i + 1), () => {
        const selected = this.getSelectedWaypoint();
        selected?.setType(i);
      });
    }
    // nudge selected waypoint
    hotkeys("d,shift+d", () => {
      const selected = this.getSelectedWaypoint();
      if (selected !== undefined) {
        const delta = hotkeys.shift ? 0.5 : 0.1;
        selected.setX(selected.x + delta);
      }
    });
    hotkeys("a,shift+a", () => {
      const selected = this.getSelectedWaypoint();
      if (selected !== undefined) {
        const delta = hotkeys.shift ? 0.5 : 0.1;
        selected.setX(selected.x - delta);
      }
    });
    hotkeys("w,shift+w", () => {
      const selected = this.getSelectedWaypoint();
      if (selected !== undefined) {
        const delta = hotkeys.shift ? 0.5 : 0.1;
        selected.setY(selected.y + delta);
      }
    });
    hotkeys("s,shift+s", () => {
      const selected = this.getSelectedWaypoint();
      if (selected !== undefined) {
        const delta = hotkeys.shift ? 0.5 : 0.1;
        selected.setY(selected.y - delta);
      }
    });
    hotkeys("q,shift+q", () => {
      const selected = this.getSelectedWaypoint();
      if (selected !== undefined) {
        const delta = hotkeys.shift ? Math.PI / 4 : Math.PI / 16;
        let newHeading = selected.heading + delta;
        selected.setHeading(newHeading);
      }
    });
    hotkeys("e,shift+e", () => {
      const selected = this.getSelectedWaypoint();
      if (selected !== undefined) {
        const delta = hotkeys.shift ? -Math.PI / 4 : -Math.PI / 16;
        let newHeading = selected.heading + delta;
        selected.setHeading(newHeading);
      }
    });
    hotkeys("f", () => {
      const selected = this.getSelectedWaypoint();
      if (selected) {
        const newWaypoint =
          this.model.document.pathlist.activePath.addWaypoint();
        newWaypoint.setX(selected.x);
        newWaypoint.setY(selected.y);
        newWaypoint.setHeading(selected.heading);
        this.model.select(newWaypoint);
      } else {
        const newWaypoint =
          this.model.document.pathlist.activePath.addWaypoint();
        newWaypoint.setX(5);
        newWaypoint.setY(5);
        newWaypoint.setHeading(0);
        this.model.select(newWaypoint);
      }
    });
    hotkeys("delete,backspace,clear", () => {
      const selectedWaypoint = this.getSelectedWaypoint();
      if (selectedWaypoint) {
        this.model.document.pathlist.activePath.deleteWaypointUUID(
          selectedWaypoint.uuid
        );
      }
      const selectedConstraint = this.getSelecteConstraint();
      if (selectedConstraint) {
        this.model.document.pathlist.activePath.deleteConstraintUUID(
          selectedConstraint.uuid
        );
      }
      const selectedObstacle = this.getSelectedObstacle();
      if (selectedObstacle) {
        this.model.document.pathlist.activePath.deleteObstacleUUID(
          selectedObstacle.uuid
        );
      }
    });
  }

  async generateAndExport(uuid: string) {
    await this.model!.generatePath(uuid);
    await this.exportTrajectory(uuid);
  }

  async generateWithToastsAndExport(uuid: string) {
    this.model!.generatePathWithToasts(uuid).then(() =>
      toast.promise(
        this.writeTrajectory(() => this.getTrajFilePath(uuid), uuid),
        {
          success: `Saved all trajectories to ${this.model.uiState.chorRelativeTrajDir}.`,
          error: {
            render(toastProps) {
              console.error(toastProps.data);
              return `Couldn't export trajectories: ${
                toastProps.data as string[]
              }`;
            },
          },
        }
      )
    );
  }

  private getSelectedWaypoint() {
    const waypoints = this.model.document.pathlist.activePath.waypoints;
    return waypoints.find((w) => {
      return w.selected;
    });
  }
<<<<<<< HEAD

=======
  private getSelecteConstraint() {
    const constraints = this.model.document.pathlist.activePath.constraints;
    return constraints.find((c) => {
      return c.selected;
    });
  }
  private getSelectedObstacle() {
    const obstacles = this.model.document.pathlist.activePath.obstacles;
    return obstacles.find((o) => {
      return o.selected;
    });
  }
>>>>>>> d4ec671e
  newFile(): void {
    applySnapshot(this.model, {
      uiState: {
        selectedSidebarItem: undefined,
        layers: [true, false, true, true],
      },
      document: {
        robotConfig: { identifier: uuidv4() },
        pathlist: {},
      },
    });

    this.model.document.pathlist.addPath("NewPath");
    this.model.document.history.clear();
  }

  async openFromContents(chorContents: string) {
    const parsed = JSON.parse(chorContents);
    if (validate(parsed)) {
      this.model.fromSavedDocument(parsed);
    } else {
      console.error("Invalid Document JSON");
      toast.error(
        "Could not parse selected document (Is it a choreo document?)"
      );
    }
  }

  async renamePath(uuid: string, newName: string) {
    let oldPath = await this.getTrajFilePath(uuid);
    this.model.document.pathlist.paths.get(uuid)?.setName(newName);
    let newPath = await this.getTrajFilePath(uuid);
    if (oldPath !== null) {
      invoke("delete_file", { dir: oldPath[0], name: oldPath[1] })
        .then(() => this.writeTrajectory(() => newPath, uuid))
        .catch((e) => {});
    }
  }

  async deletePath(uuid: string) {
    let newPath = await this.getTrajFilePath(uuid).catch(() => null);
    this.model.document.pathlist.deletePath(uuid);
    if (newPath !== null && this.model.uiState.hasSaveLocation) {
      invoke("delete_file", { dir: newPath[0], name: newPath[1] });
      this.writeTrajectory(() => newPath, uuid);
    }
  }

  /**
   * Save the specified trajectory to the file path supplied by the given async function
   * @param filePath An (optionally async) function returning a 2-string array of [dir, name], or null
   * @param uuid the UUID of the path with the trajectory to export
   */
  async writeTrajectory(
    filePath: () => Promise<[string, string] | null> | [string, string] | null,
    uuid: string
  ) {
    const path = this.model.document.pathlist.paths.get(uuid);
    if (path === undefined) {
      throw `Tried to export trajectory with unknown uuid ${uuid}`;
    }
    const trajectory = path.generated;
    if (trajectory.length < 2) {
      throw `Path is not generated`;
    }
    const content = JSON.stringify({ samples: trajectory }, undefined, 4);
    var file = await filePath();
    if (file) {
      await invoke("save_file", {
        dir: file[0],
        name: file[1],
        contents: content,
      });
    }
  }

  async getTrajFilePath(uuid: string): Promise<[string, string]> {
    const choreoPath = this.model.document.pathlist.paths.get(uuid);
    if (choreoPath === undefined) {
      throw `Trajectory has unknown uuid ${uuid}`;
    }
    const { hasSaveLocation, chorRelativeTrajDir } = this.model.uiState;
    if (!hasSaveLocation || chorRelativeTrajDir === undefined) {
      throw `Project has not been saved yet`;
    }
    const dir =
      this.model.uiState.saveFileDir +
      path.sep +
      this.model.uiState.chorRelativeTrajDir;
    return [dir, `${choreoPath.name}.traj`];
  }

  async exportTrajectory(uuid: string) {
    return await this.writeTrajectory(() => {
      return this.getTrajFilePath(uuid).then(async (filepath) => {
        var file = await dialog.save({
          title: "Export Trajectory",
          defaultPath: filepath.join(path.sep),
          filters: [
            {
              name: "Trajopt Trajectory",
              extensions: ["traj"],
            },
          ],
        });
        if (file == null) {
          throw "No file selected or user cancelled";
        }
        return [await path.dirname(file), await path.basename(file)];
      });
    }, uuid);
  }

  async exportActiveTrajectory() {
    return await this.exportTrajectory(
      this.model.document.pathlist.activePathUUID
    );
  }

  async saveFile() {
    let dir = this.model.uiState.saveFileDir;
    let name = this.model.uiState.saveFileName;
    // we could use hasSaveLocation but TS wouldn't know
    // that dir and name aren't undefined below
    if (dir === undefined || name === undefined) {
      return await this.saveFileDialog();
    } else {
      this.handleChangeIsGradleProject(await this.saveFileAs(dir, name));
    }
    return true;
  }

  async saveFileDialog() {
    const filePath = await dialog.save({
      title: "Save Document",
      filters: [
        {
          name: "Choreo Document",
          extensions: ["chor"],
        },
      ],
    });
    if (filePath === null) {
      return false;
    }
    let dir = await path.dirname(filePath);
    let name = await path.basename(filePath);
    let newIsGradleProject = await this.saveFileAs(dir, name);
    this.model.uiState.setSaveFileDir(dir);
    this.model.uiState.setSaveFileName(name);

    toast.promise(this.handleChangeIsGradleProject(newIsGradleProject), {
      success: `Saved all trajectories to ${this.model.uiState.chorRelativeTrajDir}.`,
      error: {
        render(toastProps) {
          console.error(toastProps.data);
          return `Couldn't export trajectories: ${toastProps.data as string[]}`;
        },
      },
    });

    toast.success(`Saved ${name}. Future changes will now be auto-saved.`);
    return true;
  }

  private async handleChangeIsGradleProject(
    newIsGradleProject: boolean | undefined
  ) {
    let prevIsGradleProject = this.model.uiState.isGradleProject;
    if (newIsGradleProject !== undefined) {
      if (newIsGradleProject !== prevIsGradleProject) {
        this.model.uiState.setIsGradleProject(newIsGradleProject);
      }

      await this.exportAllTrajectories();
    }
  }

  /**
   * Save the document as `dir/name`.
   * @param dir The absolute path to the directory that will contain the saved file
   * @param name The saved file, name only, including the extension ".chor"
   * @returns Whether the dir contains a file named "build.gradle", or undefined
   * if something failed
   */
  async saveFileAs(dir: string, name: string): Promise<boolean | undefined> {
    const contents = JSON.stringify(this.model.asSavedDocument(), undefined, 4);
    try {
      invoke("save_file", { dir, name, contents });
      // if we get past the above line, the dir and name were valid for saving.
      let adjacent_build_gradle = invoke<boolean>("contains_build_gradle", {
        dir,
        name,
      });
      return adjacent_build_gradle;
    } catch (err) {
      console.error(err);
      return undefined;
    }
  }

  /**
   * Export all trajectories to the deploy directory, as determined by uiState.isGradleProject
   */
  async exportAllTrajectories() {
    if (this.model.uiState.hasSaveLocation) {
      var promises = this.model.document.pathlist.pathUUIDs.map((uuid) =>
        this.writeTrajectory(() => this.getTrajFilePath(uuid), uuid)
      );
      var pathNames = this.model.document.pathlist.pathNames;
      Promise.allSettled(promises).then((results) => {
        var errors: string[] = [];

        results.map((result, i) => {
          if (result.status === "rejected") {
            console.error(pathNames[i], ":", result.reason);
            errors.push(`Couldn't save "${pathNames[i]}": ${result.reason}`);
          }
        });

        if (errors.length != 0) {
          throw errors;
        }
      });
    }
  }
}
let DocumentManagerContext = createContext(new DocumentManager());
export default DocumentManagerContext;<|MERGE_RESOLUTION|>--- conflicted
+++ resolved
@@ -296,9 +296,6 @@
       return w.selected;
     });
   }
-<<<<<<< HEAD
-
-=======
   private getSelecteConstraint() {
     const constraints = this.model.document.pathlist.activePath.constraints;
     return constraints.find((c) => {
@@ -311,12 +308,11 @@
       return o.selected;
     });
   }
->>>>>>> d4ec671e
   newFile(): void {
     applySnapshot(this.model, {
       uiState: {
         selectedSidebarItem: undefined,
-        layers: [true, false, true, true],
+        layers: [true, false, true, true, true],
       },
       document: {
         robotConfig: { identifier: uuidv4() },
