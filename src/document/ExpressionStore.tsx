--- conflicted
+++ resolved
@@ -1,11 +1,6 @@
 import { ConstantNode, MathNode, Unit, all, create, isNull } from "mathjs";
-<<<<<<< HEAD
-import { IReactionDisposer, autorun } from "mobx";
+import { IReactionDisposer, reaction } from "mobx";
 import { Instance, detach, types } from "mobx-state-tree";
-=======
-import { IReactionDisposer, reaction } from "mobx";
-import { Instance, types } from "mobx-state-tree";
->>>>>>> e9ed59aa
 import {
   PoseVariable as DocPoseVariable,
   Variables as DocVariables,
