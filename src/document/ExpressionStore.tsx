--- conflicted
+++ resolved
@@ -598,12 +598,6 @@
       }
       return vars;
     },
-<<<<<<< HEAD
-    get sortedPoseKeys() : Array<string> {
-      return Array.from(self.poses.keys()).sort((a, b) =>
-        a.toLocaleUpperCase() > b.toLocaleUpperCase() ? 1 : -1
-      );
-=======
     get sortedExpressions(): Array<[string, IExpressionStore]> {
       return Array.from(self.expressions.entries()).sort((a, b) =>
         a[0].toLocaleUpperCase() > b[0].toLocaleUpperCase() ? 1 : -1
@@ -619,7 +613,6 @@
     },
     get sortedPoseKeys(): Array<string> {
       return this.sortedPoses.map(([key, _]) => key);
->>>>>>> c30ea768
     }
   }))
   .actions((self) => ({
