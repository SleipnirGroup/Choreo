import { Instance, types, getRoot, destroy, getParent } from "mobx-state-tree";
import {
  SavedConstraint,
  SavedPath,
  SavedTrajectorySample,
  SavedWaypoint,
} from "./DocumentSpecTypes";
import {
  HolonomicWaypointStore,
  IHolonomicWaypointStore,
} from "./HolonomicWaypointStore";
import { moveItem } from "mobx-utils";
import { v4 as uuidv4, v4 } from "uuid";
import { IStateStore } from "./DocumentModel";
import {
  constraints,
  ConstraintStore,
  ConstraintStores,
  IWaypointScope,
  WaypointID,
  WaypointScope,
} from "./ConstraintStore";
import { SavedWaypointId } from "./previousSpecs/v0_1_2";
import { timeStamp } from "console";
import { IRobotConfigStore } from "./RobotConfigStore";
<<<<<<< HEAD
import {
  CircularObstacleStore,
  ICircularObstacleStore,
} from "./CircularObstacleStore";
import { PolygonObstacleStore } from "./PolygonObstacleStore";
=======
import { angleModulus } from "../util/MathUtil";
>>>>>>> eb9a9d89

export const HolonomicPathStore = types
  .model("HolonomicPathStore", {
    name: "",
    uuid: types.identifier,
    waypoints: types.array(HolonomicWaypointStore),
    constraints: types.array(types.union(...Object.values(ConstraintStores))),
    generated: types.frozen<Array<SavedTrajectorySample>>([]),
    generating: false,
    usesControlIntervalGuessing: true,
    defaultControlIntervalCount: 40,
    usesDefaultObstacles: true,
    obstacles: types.array(CircularObstacleStore),
  })
  .views((self) => {
    return {
      findUUIDIndex(uuid: string) {
        return self.waypoints.findIndex((wpt) => wpt.uuid === uuid);
      },
    };
  })
  .views((self) => {
    return {
      get nonGuessPoints() {
        return self.waypoints.filter((waypoint) => !waypoint.isInitialGuess);
      },
      get nonGuessOrEmptyPoints() {
        return self.waypoints.filter(
          (waypoint) => !waypoint.isInitialGuess && !(waypoint.type == 2)
        );
      },
      getTotalTimeSeconds(): number {
        if (self.generated.length === 0) {
          return 0;
        }
        return self.generated[self.generated.length - 1].timestamp;
      },
      canGenerate(): boolean {
        return self.waypoints.length >= 2 && !self.generating;
      },
      canExport(): boolean {
        return self.generated.length >= 2;
      },
      getByWaypointID(id: WaypointID | IWaypointScope) {
        if (id === "first") {
          return self.waypoints[0];
        }
        if (id === "last") {
          return self.waypoints[self.waypoints.length - 1];
        }
        if (typeof id.uuid === "string") {
          return self.waypoints[self.findUUIDIndex(id.uuid)];
        }
      },
      asSavedPath(): SavedPath {
        let trajectory: Array<SavedTrajectorySample> = self.generated;
        // constraints are converted here because of the need to search the path for uuids
        return {
          waypoints: self.waypoints.map((point) => point.asSavedWaypoint()),
          trajectory: trajectory,
          constraints: self.constraints.flatMap((constraint) => {
            let waypointIdToSavedWaypointId = (
              waypointId: IWaypointScope
            ): "first" | "last" | number | undefined => {
              if (typeof waypointId !== "string") {
                let scopeIndex = self.findUUIDIndex(waypointId.uuid);
                if (scopeIndex == -1) {
                  return undefined; // don't try to save this constraint
                }
                return scopeIndex;
              } else {
                return waypointId;
              }
            };
            let con = constraint;
            let scope = con.scope.map((id: IWaypointScope) =>
              waypointIdToSavedWaypointId(id)
            );
            if (scope?.includes(undefined)) return [];
            let toReturn = {
              ...constraint,
              type: constraint.type,
              scope,
            };
            delete toReturn.icon;
            delete toReturn.definition;
            return toReturn;
          }),
          usesControlIntervalGuessing: self.usesControlIntervalGuessing,
          defaultControlIntervalCount: self.defaultControlIntervalCount,
          usesDefaultFieldObstacles: true,
          circleObstacles: self.obstacles.map((obstacle) =>
            obstacle.asSavedCircleObstacle()
          ),
        };
      },
      lowestSelectedPoint(): IHolonomicWaypointStore | null {
        for (let point of self.waypoints) {
          if (point.selected) return point;
        }
        return null;
      },
    };
  })
  .views((self) => {
    return {
      waypointTimestamps(): number[] {
        let wptTimes: number[] = [];
        if (self.generated.length > 0) {
          let currentInterval = 0;
          self.waypoints.forEach((w) => {
            if (self.generated.at(currentInterval)?.timestamp !== undefined) {
              wptTimes.push(self.generated.at(currentInterval)!.timestamp);
              currentInterval += w.controlIntervalCount;
            }
          });
        }
        return wptTimes;
      },
      asSolverPath() {
        let savedPath = self.asSavedPath();
        let originalGuessIndices: number[] = [];
        savedPath.constraints.forEach((constraint) => {
          constraint.scope = constraint.scope.map((id) => {
            if (typeof id === "number") {
              /* pass through, this if is for type narrowing*/
            } else if (id === "first") {
              id = 0;
            } else if (id === "last") {
              id = savedPath.waypoints.length - 1;
            }
            return id;
          });
          constraint.scope = constraint.scope.sort(
            (a, b) => (a as number) - (b as number)
          );
          // avoid zero-length segments by converting them to waypoint constraints.
          if (
            constraint.scope.length == 2 &&
            constraint.scope[0] == constraint.scope[1]
          ) {
            constraint.scope.length = 1;
          }
        });
        return savedPath;
      },
    };
  })
  .actions((self) => {
    return {
      addConstraint(
        store: typeof ConstraintStore | undefined,
        scope?: Array<Instance<typeof WaypointScope>>
      ): Instance<typeof ConstraintStore> | undefined {
        if (store === undefined) {
          return;
        }
        if (scope === undefined) {
          self.constraints.push(store.create({ uuid: uuidv4() }));
        } else {
          self.constraints.push(store.create({ uuid: uuidv4(), scope }));
        }
        return self.constraints[self.constraints.length - 1];
      },
    };
  })
  .actions((self) => {
    return {
      setControlIntervalGuessing(value: boolean) {
        self.usesControlIntervalGuessing = value;
      },
      setDefaultControlIntervalCounts(counts: number) {
        self.defaultControlIntervalCount = counts;
      },
      setName(name: string) {
        self.name = name;
      },
      selectOnly(selectedIndex: number) {
        self.waypoints.forEach((point, index) => {
          point.setSelected(selectedIndex == index);
        });
      },
      addWaypoint(): IHolonomicWaypointStore {
        self.waypoints.push(HolonomicWaypointStore.create({ uuid: uuidv4() }));
        if (self.waypoints.length === 1) {
          const root = getRoot<IStateStore>(self);
          root.select(self.waypoints[0]);
        }
        return self.waypoints[self.waypoints.length - 1];
      },
      deleteWaypoint(index: number) {
        if (self.waypoints[index] === undefined) {
          return;
        }
        let uuid = self.waypoints[index]?.uuid;
        const root = getRoot<IStateStore>(self);
        root.select(undefined);

        // clean up constraints
        self.constraints = self.constraints.flatMap((constraint) => {
          let scope = constraint.getSortedScope();
          // delete waypoint-scope referencing deleted point directly.
          if (
            scope.length == 1 &&
            Object.hasOwn(scope[0], "uuid") &&
            scope[0].uuid === uuid
          ) {
            return [];
          }
          // delete zero-segment-scope referencing deleted point directly.
          if (scope.length == 2) {
            let deletedIndex = index;
            let firstIsUUID = Object.hasOwn(scope[0], "uuid");
            let secondIsUUID = Object.hasOwn(scope[1], "uuid");
            let startIndex = constraint.getStartWaypointIndex();
            let endIndex = constraint.getEndWaypointIndex();
            // Delete zero-length segments that refer directly and only to the waypoint
            if (
              startIndex == deletedIndex &&
              endIndex == deletedIndex &&
              (firstIsUUID || secondIsUUID)
            ) {
              return [];
            }
            // deleted start? move new start forward till first constrainable waypoint
            if (deletedIndex == startIndex && firstIsUUID) {
              while (startIndex < endIndex) {
                startIndex++;
                if (self.waypoints[startIndex].isConstrainable()) {
                  break;
                }
              }
            } else if (deletedIndex == endIndex && secondIsUUID) {
              // deleted end? move new end backward till first constrainable waypoint
              while (startIndex < endIndex) {
                endIndex--;
                if (self.waypoints[endIndex].isConstrainable()) {
                  break;
                }
              }
            }
            // if we shrunk to a single point, delete constraint
            if (endIndex == startIndex && firstIsUUID && secondIsUUID) {
              return [];
            } else {
              // update
              constraint.scope = [
                firstIsUUID
                  ? { uuid: self.waypoints[startIndex].uuid }
                  : scope[0],
                secondIsUUID
                  ? { uuid: self.waypoints[endIndex].uuid }
                  : scope[1],
              ];
              return constraint;
            }
          }
          return constraint;
        }) as typeof self.constraints;

        destroy(self.waypoints[index]);
        if (self.waypoints.length === 0) {
          self.generated.length = 0;
          return;
        } else if (self.waypoints[index - 1]) {
          self.waypoints[index - 1].setSelected(true);
        } else if (self.waypoints[index + 1]) {
          self.waypoints[index + 1].setSelected(true);
        }
      },
      deleteConstraint(index: number) {
        destroy(self.constraints[index]);
        if (self.constraints.length === 0) {
          return;
        } else if (self.constraints[index - 1]) {
          self.constraints[index - 1].setSelected(true);
        } else if (self.constraints[index + 1]) {
          self.constraints[index + 1].setSelected(true);
        }
      },
      deleteConstraintUUID(uuid: string) {
        let index = self.constraints.findIndex((point) => point.uuid === uuid);
        if (index == -1) return;
        const root = getRoot<IStateStore>(self);
        root.select(undefined);

        if (self.constraints.length === 1) {
        } else if (self.constraints[index - 1]) {
          self.constraints[index - 1].setSelected(true);
        } else if (self.constraints[index + 1]) {
          self.constraints[index + 1].setSelected(true);
        }
        destroy(self.constraints[index]);
      },
      deleteObstacle(index: number) {
        destroy(self.obstacles[index]);
        if (self.obstacles.length === 0) {
          return;
        } else if (self.obstacles[index - 1]) {
          self.obstacles[index - 1].setSelected(true);
        } else if (self.obstacles[index + 1]) {
          self.obstacles[index + 1].setSelected(true);
        }
      },
      deleteObstacleUUID(uuid: string) {
        let index = self.obstacles.findIndex(
          (obstacle) => obstacle.uuid === uuid
        );
        if (index == -1) return;
        const root = getRoot<IStateStore>(self);
        root.select(undefined);

        if (self.obstacles.length === 1) {
        } else if (self.obstacles[index - 1]) {
          self.obstacles[index - 1].setSelected(true);
        } else if (self.obstacles[index + 1]) {
          self.obstacles[index + 1].setSelected(true);
        }
        destroy(self.obstacles[index]);
      },
      reorder(startIndex: number, endIndex: number) {
        moveItem(self.waypoints, startIndex, endIndex);
      },
      setTrajectory(trajectory: Array<SavedTrajectorySample>) {
        // @ts-ignore
        self.generated = trajectory;
        const history = getRoot<IStateStore>(self).document.history;
        history.withoutUndo(() => {
          self.generating = false;
        });
      },
      setGenerating(generating: boolean) {
        const history = getRoot<IStateStore>(self).document.history;
        history.withoutUndo(() => {
          self.generating = generating;
        });
      },
      fixWaypointHeadings() {
        let fullRots = 0;
        let prevHeading = 0;
        self.waypoints.forEach((point, i, pts) => {
          if (i == 0) {
            prevHeading = point.heading;
          } else {
            if (point.headingConstrained) {
              let prevHeadingMod = angleModulus(prevHeading);
              let heading = pts[i].heading;
              let headingMod = angleModulus(heading);
              if (prevHeadingMod < 0 && headingMod > prevHeadingMod + Math.PI) {
                // negative rollunder
                fullRots--;
              } else if (
                prevHeadingMod > 0 &&
                headingMod < prevHeadingMod - Math.PI
              ) {
                // positive rollover
                fullRots++;
              }
              point.heading = fullRots * 2 * Math.PI + headingMod;
              prevHeading = point.heading;
            }
          }
        });
      },
    };
  })
  .actions((self) => {
    return {
      deleteWaypointUUID(uuid: string) {
        let index = self.waypoints.findIndex((point) => point.uuid === uuid);
        if (index == -1) return;
        self.deleteWaypoint(index);
      },
      fromSavedPath(savedPath: SavedPath) {
        self.waypoints.clear();
        savedPath.waypoints.forEach(
          (point: SavedWaypoint, index: number): void => {
            let waypoint = self.addWaypoint();
            waypoint.fromSavedWaypoint(point);
          }
        );
        self.constraints.clear();
        savedPath.constraints.forEach((saved: SavedConstraint) => {
          let constraintStore = ConstraintStores[saved.type];
          if (constraintStore !== undefined) {
            let savedWaypointIdToWaypointId = (savedId: SavedWaypointId) => {
              if (savedId === null || savedId === undefined) {
                return undefined;
              }

              if (savedId === "first") {
                return "first";
              }
              if (savedId === "last") {
                return "last";
              }
              if (savedId < 0 || savedId >= self.waypoints.length) {
                return undefined;
              }
              if (!Number.isInteger(savedId)) {
                return undefined;
              } else {
                return { uuid: self.waypoints[savedId]?.uuid as string };
              }
            };
            let scope = saved.scope.map((id) =>
              savedWaypointIdToWaypointId(id)
            );
            if (scope.includes(undefined)) {
              return; // don't attempt to load
            }
            let constraint = self.addConstraint(
              constraintStore,
              scope as WaypointID[]
            );

            Object.keys(constraint?.definition.properties ?? {}).forEach(
              (key) => {
                if (
                  Object.hasOwn(saved, key) &&
                  typeof saved[key] === "number" &&
                  key.length >= 1
                ) {
                  let upperCaseName = key[0].toUpperCase() + key.slice(1);
                  //@ts-ignore
                  constraint[`set${upperCaseName}`](saved[key]);
                }
              }
            );
          }
        });
        self.obstacles.clear();
        savedPath.circleObstacles.forEach((o) => {
          this.addObstacle(
            CircularObstacleStore.create({
              x: o.x,
              y: o.y,
              radius: o.radius,
              uuid: v4(),
            })
          );
        });
        if (
          savedPath.trajectory !== undefined &&
          savedPath.trajectory !== null
        ) {
          self.generated = savedPath.trajectory;
        }
        self.usesControlIntervalGuessing =
          savedPath.usesControlIntervalGuessing;
        self.defaultControlIntervalCount =
          savedPath.defaultControlIntervalCount;
      },
      addObstacle(obstacle: ICircularObstacleStore) {
        self.obstacles.push(obstacle);
      },
      optimizeControlIntervalCounts(
        robotConfig: IRobotConfigStore
      ): string | undefined {
        if (self.usesControlIntervalGuessing) {
          return this.guessControlIntervalCounts(robotConfig);
        } else {
          return this.defaultControlIntervalCounts(robotConfig);
        }
      },
      defaultControlIntervalCounts(
        robotConfig: IRobotConfigStore
      ): string | undefined {
        for (let i = 0; i < self.waypoints.length; i++) {
          self.waypoints
            .at(i)
            ?.setControlIntervalCount(self.defaultControlIntervalCount);
        }
        return;
      },
      guessControlIntervalCounts(
        robotConfig: IRobotConfigStore
      ): string | undefined {
        if (robotConfig.wheelMaxTorque == 0) {
          return "Wheel max torque may not be 0";
        } else if (robotConfig.wheelMaxVelocity == 0) {
          return "Wheel max velocity may not be 0";
        } else if (robotConfig.mass == 0) {
          return "Robot mass may not be 0";
        } else if (robotConfig.wheelRadius == 0) {
          return "Wheel radius may not be 0";
        }
        for (let i = 0; i < self.waypoints.length - 1; i++) {
          this.guessControlIntervalCount(i, robotConfig);
        }
        self.waypoints
          .at(self.waypoints.length - 1)
          ?.setControlIntervalCount(self.defaultControlIntervalCount);
      },
      guessControlIntervalCount(i: number, robotConfig: IRobotConfigStore) {
        let dx = self.waypoints.at(i + 1)!.x - self.waypoints.at(i)!.x;
        let dy = self.waypoints.at(i + 1)!.y - self.waypoints.at(i)!.y;
        let dtheta =
          self.waypoints.at(i + 1)!.heading - self.waypoints.at(i)!.heading;
        const headingWeight = 0.5; // arbitrary
        let distance = Math.sqrt(dx * dx + dy * dy);
        let maxForce = robotConfig.wheelMaxTorque / robotConfig.wheelRadius;
        let maxAccel = (maxForce * 4) / robotConfig.mass; // times 4 for 4 modules
        let maxVel = robotConfig.wheelMaxVelocity * robotConfig.wheelRadius;
        let distanceAtCruise = distance - (maxVel * maxVel) / maxAccel;
        if (distanceAtCruise < 0) {
          // triangle
          let totalTime = 2 * (Math.sqrt(distance * maxAccel) / maxAccel);
          totalTime += headingWeight * Math.abs(dtheta);
          self.waypoints
            .at(i)
            ?.setControlIntervalCount(Math.ceil(totalTime / 0.1));
        } else {
          // trapezoid
          let totalTime = distance / maxVel + maxVel / maxAccel;
          totalTime += headingWeight * Math.abs(dtheta);
          self.waypoints
            .at(i)
            ?.setControlIntervalCount(Math.ceil(totalTime / 0.1));
        }
      },
    };
  });
export interface IHolonomicPathStore
  extends Instance<typeof HolonomicPathStore> {}<|MERGE_RESOLUTION|>--- conflicted
+++ resolved
@@ -23,15 +23,12 @@
 import { SavedWaypointId } from "./previousSpecs/v0_1_2";
 import { timeStamp } from "console";
 import { IRobotConfigStore } from "./RobotConfigStore";
-<<<<<<< HEAD
 import {
   CircularObstacleStore,
   ICircularObstacleStore,
 } from "./CircularObstacleStore";
 import { PolygonObstacleStore } from "./PolygonObstacleStore";
-=======
 import { angleModulus } from "../util/MathUtil";
->>>>>>> eb9a9d89
 
 export const HolonomicPathStore = types
   .model("HolonomicPathStore", {
