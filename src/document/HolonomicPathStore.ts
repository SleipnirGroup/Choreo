import { Instance, types, getRoot, destroy, getParent } from "mobx-state-tree";
import {
  SavedConstraint,
  SavedPath,
  SavedTrajectorySample,
  SavedWaypoint,
} from "./DocumentSpecTypes";
import {
  HolonomicWaypointStore,
  IHolonomicWaypointStore,
} from "./HolonomicWaypointStore";
import { moveItem } from "mobx-utils";
import { v4 as uuidv4, v4 } from "uuid";
import { IStateStore } from "./DocumentModel";
import {
  constraints,
  ConstraintStore,
  ConstraintStores,
  IWaypointScope,
  WaypointID,
  WaypointScope,
} from "./ConstraintStore";
import { SavedWaypointId } from "./previousSpecs/v0_1_2";
import { timeStamp } from "console";
import { IRobotConfigStore } from "./RobotConfigStore";
import {
  CircularObstacleStore,
  ICircularObstacleStore,
} from "./CircularObstacleStore";
import { PolygonObstacleStore } from "./PolygonObstacleStore";
import { angleModulus } from "../util/MathUtil";

export const HolonomicPathStore = types
  .model("HolonomicPathStore", {
    name: "",
    uuid: types.identifier,
    waypoints: types.array(HolonomicWaypointStore),
    constraints: types.array(types.union(...Object.values(ConstraintStores))),
    generated: types.frozen<Array<SavedTrajectorySample>>([]),
    generating: false,
    usesControlIntervalGuessing: true,
    defaultControlIntervalCount: 40,
    usesDefaultObstacles: true,
    obstacles: types.array(CircularObstacleStore),
  })
  .views((self) => {
    return {
      findUUIDIndex(uuid: string) {
        return self.waypoints.findIndex((wpt) => wpt.uuid === uuid);
      },
    };
  })
  .views((self) => {
    return {
      get nonGuessPoints() {
        return self.waypoints.filter((waypoint) => !waypoint.isInitialGuess);
      },
      get nonGuessOrEmptyPoints() {
        return self.waypoints.filter(
          (waypoint) => !waypoint.isInitialGuess && !(waypoint.type == 2)
        );
      },
      getTotalTimeSeconds(): number {
        if (self.generated.length === 0) {
          return 0;
        }
        return self.generated[self.generated.length - 1].timestamp;
      },
      canGenerate(): boolean {
        return self.waypoints.length >= 2 && !self.generating;
      },
      canExport(): boolean {
        return self.generated.length >= 2;
      },
      getByWaypointID(id: WaypointID | IWaypointScope) {
        if (id === "first") {
          return self.waypoints[0];
        }
        if (id === "last") {
          return self.waypoints[self.waypoints.length - 1];
        }
        if (typeof id.uuid === "string") {
          return self.waypoints[self.findUUIDIndex(id.uuid)];
        }
      },
      asSavedPath(): SavedPath {
        let trajectory: Array<SavedTrajectorySample> = self.generated;
        // constraints are converted here because of the need to search the path for uuids
        return {
          waypoints: self.waypoints.map((point) => point.asSavedWaypoint()),
          trajectory: trajectory,
          constraints: self.constraints.flatMap((constraint) => {
            let waypointIdToSavedWaypointId = (
              waypointId: IWaypointScope
            ): "first" | "last" | number | undefined => {
              if (typeof waypointId !== "string") {
                let scopeIndex = self.findUUIDIndex(waypointId.uuid);
                if (scopeIndex == -1) {
                  return undefined; // don't try to save this constraint
                }
                return scopeIndex;
              } else {
                return waypointId;
              }
            };
            let con = constraint;
            let scope = con.scope.map((id: IWaypointScope) =>
              waypointIdToSavedWaypointId(id)
            );
            if (scope?.includes(undefined)) return [];
            let toReturn = {
              ...constraint,
              type: constraint.type,
              scope,
            };
            delete toReturn.icon;
            delete toReturn.definition;
            return toReturn;
          }),
          usesControlIntervalGuessing: self.usesControlIntervalGuessing,
          defaultControlIntervalCount: self.defaultControlIntervalCount,
          usesDefaultFieldObstacles: true,
          circleObstacles: self.obstacles.map((obstacle) =>
            obstacle.asSavedCircleObstacle()
          ),
        };
      },
      lowestSelectedPoint(): IHolonomicWaypointStore | null {
        for (let point of self.waypoints) {
          if (point.selected) return point;
        }
        return null;
      },
    };
  })
  .views((self) => {
    return {
      waypointTimestamps(): number[] {
        let wptTimes: number[] = [];
        if (self.generated.length > 0) {
          let currentInterval = 0;
          self.waypoints.forEach((w) => {
            if (self.generated.at(currentInterval)?.timestamp !== undefined) {
              wptTimes.push(self.generated.at(currentInterval)!.timestamp);
              currentInterval += w.controlIntervalCount;
            }
          });
        }
        return wptTimes;
      },
      asSolverPath() {
        let savedPath = self.asSavedPath();
        let originalGuessIndices: number[] = [];
        savedPath.constraints.forEach((constraint) => {
          constraint.scope = constraint.scope.map((id) => {
            if (typeof id === "number") {
              /* pass through, this if is for type narrowing*/
            } else if (id === "first") {
              id = 0;
            } else if (id === "last") {
              id = savedPath.waypoints.length - 1;
            }
            return id;
          });
          constraint.scope = constraint.scope.sort(
            (a, b) => (a as number) - (b as number)
          );
          // avoid zero-length segments by converting them to waypoint constraints.
          if (
            constraint.scope.length == 2 &&
            constraint.scope[0] == constraint.scope[1]
          ) {
            constraint.scope.length = 1;
          }
        });
        return savedPath;
      },
    };
  })
  .actions((self) => {
    return {
      addConstraint(
        store: typeof ConstraintStore | undefined,
        scope?: Array<Instance<typeof WaypointScope>>
      ): Instance<typeof ConstraintStore> | undefined {
        if (store === undefined) {
          return;
        }
        if (scope === undefined) {
          self.constraints.push(store.create({ uuid: uuidv4() }));
        } else {
          self.constraints.push(store.create({ uuid: uuidv4(), scope }));
        }
        return self.constraints[self.constraints.length - 1];
      },
    };
  })
  .actions((self) => {
    return {
      setControlIntervalGuessing(value: boolean) {
        self.usesControlIntervalGuessing = value;
      },
      setDefaultControlIntervalCounts(counts: number) {
        self.defaultControlIntervalCount = counts;
      },
      setName(name: string) {
        self.name = name;
      },
      selectOnly(selectedIndex: number) {
        self.waypoints.forEach((point, index) => {
          point.setSelected(selectedIndex == index);
        });
      },
      addWaypoint(): IHolonomicWaypointStore {
        self.waypoints.push(HolonomicWaypointStore.create({ uuid: uuidv4() }));
        if (self.waypoints.length === 1) {
          const root = getRoot<IStateStore>(self);
          root.select(self.waypoints[0]);
        }
        return self.waypoints[self.waypoints.length - 1];
      },
      deleteWaypoint(index: number) {
        if (self.waypoints[index] === undefined) {
          return;
        }
        let uuid = self.waypoints[index]?.uuid;
        const root = getRoot<IStateStore>(self);
        root.select(undefined);

        // clean up constraints
        self.constraints = self.constraints.flatMap((constraint) => {
          let scope = constraint.getSortedScope();
          // delete waypoint-scope referencing deleted point directly.
          if (
            scope.length == 1 &&
            Object.hasOwn(scope[0], "uuid") &&
            scope[0].uuid === uuid
          ) {
            return [];
          }
          // delete zero-segment-scope referencing deleted point directly.
          if (scope.length == 2) {
            let deletedIndex = index;
            let firstIsUUID = Object.hasOwn(scope[0], "uuid");
            let secondIsUUID = Object.hasOwn(scope[1], "uuid");
            let startIndex = constraint.getStartWaypointIndex();
            let endIndex = constraint.getEndWaypointIndex();
            // Delete zero-length segments that refer directly and only to the waypoint
            if (
              startIndex == deletedIndex &&
              endIndex == deletedIndex &&
              (firstIsUUID || secondIsUUID)
            ) {
              return [];
            }
            // deleted start? move new start forward till first constrainable waypoint
            if (deletedIndex == startIndex && firstIsUUID) {
              while (startIndex < endIndex) {
                startIndex++;
                if (self.waypoints[startIndex].isConstrainable()) {
                  break;
                }
              }
            } else if (deletedIndex == endIndex && secondIsUUID) {
              // deleted end? move new end backward till first constrainable waypoint
              while (startIndex < endIndex) {
                endIndex--;
                if (self.waypoints[endIndex].isConstrainable()) {
                  break;
                }
              }
            }
            // if we shrunk to a single point, delete constraint
            if (endIndex == startIndex && firstIsUUID && secondIsUUID) {
              return [];
            } else {
              // update
              constraint.scope = [
                firstIsUUID
                  ? { uuid: self.waypoints[startIndex].uuid }
                  : scope[0],
                secondIsUUID
                  ? { uuid: self.waypoints[endIndex].uuid }
                  : scope[1],
              ];
              return constraint;
            }
          }
          return constraint;
        }) as typeof self.constraints;

        destroy(self.waypoints[index]);
        if (self.waypoints.length === 0) {
          self.generated.length = 0;
          return;
        } else if (self.waypoints[index - 1]) {
          self.waypoints[index - 1].setSelected(true);
        } else if (self.waypoints[index + 1]) {
          self.waypoints[index + 1].setSelected(true);
        }
      },
      deleteConstraint(index: number) {
        destroy(self.constraints[index]);
        if (self.constraints.length === 0) {
          return;
        } else if (self.constraints[index - 1]) {
          self.constraints[index - 1].setSelected(true);
        } else if (self.constraints[index + 1]) {
          self.constraints[index + 1].setSelected(true);
        }
      },
      deleteConstraintUUID(uuid: string) {
        let index = self.constraints.findIndex((point) => point.uuid === uuid);
        if (index == -1) return;
        const root = getRoot<IStateStore>(self);
        root.select(undefined);

        if (self.constraints.length === 1) {
        } else if (self.constraints[index - 1]) {
          self.constraints[index - 1].setSelected(true);
        } else if (self.constraints[index + 1]) {
          self.constraints[index + 1].setSelected(true);
        }
        destroy(self.constraints[index]);
      },
      deleteObstacle(index: number) {
        destroy(self.obstacles[index]);
        if (self.obstacles.length === 0) {
          return;
        } else if (self.obstacles[index - 1]) {
          self.obstacles[index - 1].setSelected(true);
        } else if (self.obstacles[index + 1]) {
          self.obstacles[index + 1].setSelected(true);
        }
      },
      deleteObstacleUUID(uuid: string) {
        let index = self.obstacles.findIndex(
          (obstacle) => obstacle.uuid === uuid
        );
        if (index == -1) return;
        const root = getRoot<IStateStore>(self);
        root.select(undefined);

        if (self.obstacles.length === 1) {
        } else if (self.obstacles[index - 1]) {
          self.obstacles[index - 1].setSelected(true);
        } else if (self.obstacles[index + 1]) {
          self.obstacles[index + 1].setSelected(true);
        }
        destroy(self.obstacles[index]);
      },
      reorder(startIndex: number, endIndex: number) {
        moveItem(self.waypoints, startIndex, endIndex);
      },
      setTrajectory(trajectory: Array<SavedTrajectorySample>) {
        // @ts-ignore
        self.generated = trajectory;
        const history = getRoot<IStateStore>(self).document.history;
        history.withoutUndo(() => {
          self.generating = false;
        });
      },
      setGenerating(generating: boolean) {
        const history = getRoot<IStateStore>(self).document.history;
        history.withoutUndo(() => {
          self.generating = generating;
        });
      },
      fixWaypointHeadings() {
        let fullRots = 0;
        let prevHeading = 0;
        self.waypoints.forEach((point, i, pts) => {
          if (i == 0) {
            prevHeading = point.heading;
          } else {
            if (point.headingConstrained) {
              let prevHeadingMod = angleModulus(prevHeading);
              let heading = pts[i].heading;
              let headingMod = angleModulus(heading);
              if (prevHeadingMod < 0 && headingMod > prevHeadingMod + Math.PI) {
                // negative rollunder
                fullRots--;
              } else if (
                prevHeadingMod > 0 &&
                headingMod < prevHeadingMod - Math.PI
              ) {
                // positive rollover
                fullRots++;
              }
              point.heading = fullRots * 2 * Math.PI + headingMod;
              prevHeading = point.heading;
            }
          }
        });
      },
    };
  })
  .actions((self) => {
    return {
      deleteWaypointUUID(uuid: string) {
        let index = self.waypoints.findIndex((point) => point.uuid === uuid);
        if (index == -1) return;
        self.deleteWaypoint(index);
      },
      fromSavedPath(savedPath: SavedPath) {
        self.waypoints.clear();
        savedPath.waypoints.forEach(
          (point: SavedWaypoint, index: number): void => {
            let waypoint = self.addWaypoint();
            waypoint.fromSavedWaypoint(point);
          }
        );
        self.constraints.clear();
        savedPath.constraints.forEach((saved: SavedConstraint) => {
          let constraintStore = ConstraintStores[saved.type];
          if (constraintStore !== undefined) {
            let savedWaypointIdToWaypointId = (savedId: SavedWaypointId) => {
              if (savedId === null || savedId === undefined) {
                return undefined;
              }

              if (savedId === "first") {
                return "first";
              }
              if (savedId === "last") {
                return "last";
              }
              if (savedId < 0 || savedId >= self.waypoints.length) {
                return undefined;
              }
              if (!Number.isInteger(savedId)) {
                return undefined;
              } else {
                return { uuid: self.waypoints[savedId]?.uuid as string };
              }
            };
            let scope = saved.scope.map((id) =>
              savedWaypointIdToWaypointId(id)
            );
            if (scope.includes(undefined)) {
              return; // don't attempt to load
            }
            let constraint = self.addConstraint(
              constraintStore,
              scope as WaypointID[]
            );

            Object.keys(constraint?.definition.properties ?? {}).forEach(
              (key) => {
                if (
                  Object.hasOwn(saved, key) &&
                  typeof saved[key] === "number" &&
                  key.length >= 1
                ) {
                  let upperCaseName = key[0].toUpperCase() + key.slice(1);
                  //@ts-ignore
                  constraint[`set${upperCaseName}`](saved[key]);
                }
              }
            );
          }
        });
<<<<<<< HEAD

=======
        self.obstacles.clear();
        savedPath.circleObstacles.forEach((o) => {
          this.addObstacle(
            CircularObstacleStore.create({
              x: o.x,
              y: o.y,
              radius: o.radius,
              uuid: v4(),
            })
          );
        });
>>>>>>> d4ec671e
        if (
          savedPath.trajectory !== undefined &&
          savedPath.trajectory !== null
        ) {
          self.generated = savedPath.trajectory;
        }

        self.usesControlIntervalGuessing =
          savedPath.usesControlIntervalGuessing;
        self.defaultControlIntervalCount =
          savedPath.defaultControlIntervalCount;
      },
      addObstacle(obstacle: ICircularObstacleStore) {
        self.obstacles.push(obstacle);
      },
      optimizeControlIntervalCounts(
        robotConfig: IRobotConfigStore
      ): string | undefined {
        if (self.usesControlIntervalGuessing) {
          return this.guessControlIntervalCounts(robotConfig);
        } else {
          return this.defaultControlIntervalCounts(robotConfig);
        }
      },
      defaultControlIntervalCounts(
        robotConfig: IRobotConfigStore
      ): string | undefined {
        for (let i = 0; i < self.waypoints.length; i++) {
          self.waypoints
            .at(i)
            ?.setControlIntervalCount(self.defaultControlIntervalCount);
        }
        return;
      },
      guessControlIntervalCounts(
        robotConfig: IRobotConfigStore
      ): string | undefined {
        if (robotConfig.wheelMaxTorque == 0) {
          return "Wheel max torque may not be 0";
        } else if (robotConfig.wheelMaxVelocity == 0) {
          return "Wheel max velocity may not be 0";
        } else if (robotConfig.mass == 0) {
          return "Robot mass may not be 0";
        } else if (robotConfig.wheelRadius == 0) {
          return "Wheel radius may not be 0";
        }
        for (let i = 0; i < self.waypoints.length - 1; i++) {
          this.guessControlIntervalCount(i, robotConfig);
        }
        self.waypoints
          .at(self.waypoints.length - 1)
          ?.setControlIntervalCount(self.defaultControlIntervalCount);
      },
      guessControlIntervalCount(i: number, robotConfig: IRobotConfigStore) {
        let dx = self.waypoints.at(i + 1)!.x - self.waypoints.at(i)!.x;
        let dy = self.waypoints.at(i + 1)!.y - self.waypoints.at(i)!.y;
        let dtheta =
          self.waypoints.at(i + 1)!.heading - self.waypoints.at(i)!.heading;
        const headingWeight = 0.5; // arbitrary
        let distance = Math.sqrt(dx * dx + dy * dy);
        let maxForce = robotConfig.wheelMaxTorque / robotConfig.wheelRadius;
        let maxAccel = (maxForce * 4) / robotConfig.mass; // times 4 for 4 modules
        let maxVel = robotConfig.wheelMaxVelocity * robotConfig.wheelRadius;
        let distanceAtCruise = distance - (maxVel * maxVel) / maxAccel;
        if (distanceAtCruise < 0) {
          // triangle
          let totalTime = 2 * (Math.sqrt(distance * maxAccel) / maxAccel);
          totalTime += headingWeight * Math.abs(dtheta);
          self.waypoints
            .at(i)
            ?.setControlIntervalCount(Math.ceil(totalTime / 0.1));
        } else {
          // trapezoid
          let totalTime = distance / maxVel + maxVel / maxAccel;
          totalTime += headingWeight * Math.abs(dtheta);
          self.waypoints
            .at(i)
            ?.setControlIntervalCount(Math.ceil(totalTime / 0.1));
        }
      },
    };
  });
export interface IHolonomicPathStore
  extends Instance<typeof HolonomicPathStore> {}<|MERGE_RESOLUTION|>--- conflicted
+++ resolved
@@ -460,9 +460,6 @@
             );
           }
         });
-<<<<<<< HEAD
-
-=======
         self.obstacles.clear();
         savedPath.circleObstacles.forEach((o) => {
           this.addObstacle(
@@ -474,7 +471,6 @@
             })
           );
         });
->>>>>>> d4ec671e
         if (
           savedPath.trajectory !== undefined &&
           savedPath.trajectory !== null
