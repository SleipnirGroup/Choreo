import { Instance, types, getRoot, destroy, getParent } from "mobx-state-tree";
import {
  SavedConstraint,
  SavedPath,
  SavedTrajectorySample,
  SavedWaypoint,
} from "./DocumentSpecTypes";
import {
  HolonomicWaypointStore,
  IHolonomicWaypointStore,
} from "./HolonomicWaypointStore";
import { moveItem } from "mobx-utils";
import { v4 as uuidv4 } from "uuid";
import { IStateStore } from "./DocumentModel";
import {
  constraints,
  ConstraintStore,
  ConstraintStores,
  IWaypointScope,
  WaypointID,
  WaypointScope,
} from "./ConstraintStore";
import { SavedWaypointId } from "./previousSpecs/v0_1";
import { timeStamp } from "console";
import { IRobotConfigStore } from "./RobotConfigStore";

export const HolonomicPathStore = types
  .model("HolonomicPathStore", {
    name: "",
    uuid: types.identifier,
    waypoints: types.array(HolonomicWaypointStore),
    constraints: types.array(types.union(...Object.values(ConstraintStores))),
    generated: types.frozen<Array<SavedTrajectorySample>>([]),
    generating: false,
    usesControlIntervalGuessing: true,
    defaultControlIntervalCount: 40,
  })
  .views((self) => {
    return {
      findUUIDIndex(uuid: string) {
        return self.waypoints.findIndex((wpt) => wpt.uuid === uuid);
      },
    };
  })
  .views((self) => {
    return {
      get nonGuessPoints() {
        return self.waypoints.filter((waypoint) => !waypoint.isInitialGuess);
      },
      get nonGuessOrEmptyPoints() {
        return self.waypoints.filter(
          (waypoint) => !waypoint.isInitialGuess && !(waypoint.type == 2)
        );
      },
      getTotalTimeSeconds(): number {
        if (self.generated.length === 0) {
          return 0;
        }
        return self.generated[self.generated.length - 1].timestamp;
      },
      canGenerate(): boolean {
        return self.waypoints.length >= 2 && !self.generating;
      },
      canExport(): boolean {
        return self.generated.length >= 2;
      },
      getByWaypointID(id: WaypointID | IWaypointScope) {
        if (id === "first") {
          return self.waypoints[0];
        }
        if (id === "last") {
          return self.waypoints[self.waypoints.length - 1];
        }
        if (typeof id.uuid === "string") {
          return self.waypoints[self.findUUIDIndex(id.uuid)];
        }
      },
      asSavedPath(): SavedPath {
        let trajectory: Array<SavedTrajectorySample> = self.generated;
        // constraints are converted here because of the need to search the path for uuids
        return {
          waypoints: self.waypoints.map((point) => point.asSavedWaypoint()),
          trajectory: trajectory,
          constraints: self.constraints.flatMap((constraint) => {
            let waypointIdToSavedWaypointId = (
              waypointId: IWaypointScope
            ): "first" | "last" | number | undefined => {
              if (typeof waypointId !== "string") {
                let scopeIndex = self.findUUIDIndex(waypointId.uuid);
                if (scopeIndex == -1) {
                  return undefined; // don't try to save this constraint
                }
                return scopeIndex;
              } else {
                return waypointId;
              }
            };
            let con = constraint;
            let scope = con.scope.map((id: IWaypointScope) =>
              waypointIdToSavedWaypointId(id)
            );
            if (scope?.includes(undefined)) return [];
            let toReturn = {
              ...constraint,
              type: constraint.type,
              scope,
            };
            delete toReturn.icon;
            delete toReturn.definition;
            return toReturn;
          }),
          usesControlIntervalGuessing: self.usesControlIntervalGuessing,
          defaultControlIntervalCount: self.defaultControlIntervalCount,
        };
      },
      lowestSelectedPoint(): IHolonomicWaypointStore | null {
        for (let point of self.waypoints) {
          if (point.selected) return point;
        }
        return null;
      },
    };
  })
  .views((self) => {
    return {
      waypointTimestamps(): number[] {
        let wptTimes: number[] = [];
        if (self.generated.length > 0) {
          let currentInterval = 0;
          self.waypoints.forEach((w) => {
            if (self.generated.at(currentInterval)?.timestamp !== undefined) {
              wptTimes.push(self.generated.at(currentInterval)!.timestamp);
              currentInterval += w.controlIntervalCount;
            }
          });
        }
        return wptTimes;
      },
      asSolverPath() {
        let savedPath = self.asSavedPath();
        let originalGuessIndices: number[] = [];
        savedPath.constraints.forEach((constraint) => {
          constraint.scope = constraint.scope.map((id) => {
            if (typeof id === "number") {
              /* pass through, this if is for type narrowing*/
            } else if (id === "first") {
              id = 0;
            } else if (id === "last") {
              id = savedPath.waypoints.length - 1;
            }
            return id;
          });
          constraint.scope = constraint.scope.sort(
            (a, b) => (a as number) - (b as number)
          );
          // avoid zero-length segments by converting them to waypoint constraints.
          if (
            constraint.scope.length == 2 &&
            constraint.scope[0] == constraint.scope[1]
          ) {
            constraint.scope.length = 1;
          }
        });
        return savedPath;
      },
    };
  })
  .actions((self) => {
    return {
      addConstraint(
        store: typeof ConstraintStore | undefined,
        scope?: Array<Instance<typeof WaypointScope>>
      ): Instance<typeof ConstraintStore> | undefined {
        if (store === undefined) {
          return;
        }
        if (scope === undefined) {
          self.constraints.push(store.create({ uuid: uuidv4() }));
        } else {
          self.constraints.push(store.create({ uuid: uuidv4(), scope }));
        }
        return self.constraints[self.constraints.length - 1];
      },
    };
  })
  .actions((self) => {
    return {
      setControlIntervalGuessing(value: boolean) {
        self.usesControlIntervalGuessing = value;
      },
      setDefaultControlIntervalCounts(counts: number) {
        self.defaultControlIntervalCount = counts;
      },
      setName(name: string) {
        self.name = name;
      },
      selectOnly(selectedIndex: number) {
        self.waypoints.forEach((point, index) => {
          point.setSelected(selectedIndex == index);
        });
      },
      addWaypoint(): IHolonomicWaypointStore {
        self.waypoints.push(HolonomicWaypointStore.create({ uuid: uuidv4() }));
        if (self.waypoints.length === 1) {
          const root = getRoot<IStateStore>(self);
          root.select(self.waypoints[0]);
        }
        return self.waypoints[self.waypoints.length - 1];
      },
      deleteWaypoint(index: number) {
        if (self.waypoints[index] === undefined) {
          return;
        }
        let uuid = self.waypoints[index]?.uuid;
        const root = getRoot<IStateStore>(self);
        root.select(undefined);

        // clean up constraints
        self.constraints = self.constraints.flatMap((constraint) => {
          let scope = constraint.getSortedScope();
          // delete waypoint-scope referencing deleted point directly.
          if (
            scope.length == 1 &&
            Object.hasOwn(scope[0], "uuid") &&
            scope[0].uuid === uuid
          ) {
            return [];
          }
          // delete zero-segment-scope referencing deleted point directly.
          if (scope.length == 2) {
            let deletedIndex = index;
            let firstIsUUID = Object.hasOwn(scope[0], "uuid");
            let secondIsUUID = Object.hasOwn(scope[1], "uuid");
            let startIndex = constraint.getStartWaypointIndex();
            let endIndex = constraint.getEndWaypointIndex();
            // Delete zero-length segments that refer directly and only to the waypoint
            if (
              startIndex == deletedIndex &&
              endIndex == deletedIndex &&
              (firstIsUUID || secondIsUUID)
            ) {
              return [];
            }
            // deleted start? move new start forward till first constrainable waypoint
            if (deletedIndex == startIndex && firstIsUUID) {
              while (startIndex < endIndex) {
                startIndex++;
                if (self.waypoints[startIndex].isConstrainable()) {
                  break;
                }
              }
            } else if (deletedIndex == endIndex && secondIsUUID) {
              // deleted end? move new end backward till first constrainable waypoint
              while (startIndex < endIndex) {
                endIndex--;
                if (self.waypoints[endIndex].isConstrainable()) {
                  break;
                }
              }
            }
            // if we shrunk to a single point, delete constraint
            if (endIndex == startIndex && firstIsUUID && secondIsUUID) {
              return [];
            } else {
              // update
              constraint.scope = [
                firstIsUUID
                  ? { uuid: self.waypoints[startIndex].uuid }
                  : scope[0],
                secondIsUUID
                  ? { uuid: self.waypoints[endIndex].uuid }
                  : scope[1],
              ];
              return constraint;
            }
          }
          return constraint;
        }) as typeof self.constraints;

        destroy(self.waypoints[index]);
        if (self.waypoints.length === 0) {
          self.generated.length = 0;
          return;
        } else if (self.waypoints[index - 1]) {
          self.waypoints[index - 1].setSelected(true);
        } else if (self.waypoints[index + 1]) {
          self.waypoints[index + 1].setSelected(true);
        }
      },
      deleteConstraint(index: number) {
        destroy(self.constraints[index]);
        if (self.constraints.length === 0) {
          return;
        } else if (self.constraints[index - 1]) {
          self.constraints[index - 1].setSelected(true);
        } else if (self.constraints[index + 1]) {
          self.constraints[index + 1].setSelected(true);
        }
      },
      deleteConstraintUUID(uuid: string) {
        let index = self.constraints.findIndex((point) => point.uuid === uuid);
        if (index == -1) return;
        const root = getRoot<IStateStore>(self);
        root.select(undefined);

        if (self.constraints.length === 1) {
        } else if (self.constraints[index - 1]) {
          self.constraints[index - 1].setSelected(true);
        } else if (self.constraints[index + 1]) {
          self.constraints[index + 1].setSelected(true);
        }
        destroy(self.constraints[index]);
      },

      reorder(startIndex: number, endIndex: number) {
        moveItem(self.waypoints, startIndex, endIndex);
      },
      setTrajectory(trajectory: Array<SavedTrajectorySample>) {
        // @ts-ignore
        self.generated = trajectory;
        const history = getRoot<IStateStore>(self).document.history;
        history.withoutUndo(() => {
          self.generating = false;
        });
      },
      setGenerating(generating: boolean) {
        const history = getRoot<IStateStore>(self).document.history;
        history.withoutUndo(() => {
          self.generating = generating;
        });
      },
    };
  })
  .actions((self) => {
    return {
      deleteWaypointUUID(uuid: string) {
        let index = self.waypoints.findIndex((point) => point.uuid === uuid);
        if (index == -1) return;
        self.deleteWaypoint(index);
      },
      fromSavedPath(savedPath: SavedPath) {
        self.waypoints.clear();
        savedPath.waypoints.forEach(
          (point: SavedWaypoint, index: number): void => {
            let waypoint = self.addWaypoint();
            waypoint.fromSavedWaypoint(point);
          }
        );
        self.constraints.clear();
        savedPath.constraints.forEach((saved: SavedConstraint) => {
          let constraintStore = ConstraintStores[saved.type];
          if (constraintStore !== undefined) {
            let savedWaypointIdToWaypointId = (savedId: SavedWaypointId) => {
              if (savedId === null || savedId === undefined) {
                return undefined;
              }

              if (savedId === "first") {
                return "first";
              }
              if (savedId === "last") {
                return "last";
              }
              if (savedId < 0 || savedId >= self.waypoints.length) {
                return undefined;
              }
              if (!Number.isInteger(savedId)) {
                return undefined;
              } else {
                return { uuid: self.waypoints[savedId]?.uuid as string };
              }
            };
            let scope = saved.scope.map((id) =>
              savedWaypointIdToWaypointId(id)
            );
            if (scope.includes(undefined)) {
              return; // don't attempt to load
            }
            let constraint = self.addConstraint(
              constraintStore,
              scope as WaypointID[]
            );

            Object.keys(constraint?.definition.properties ?? {}).forEach(
              (key) => {
                if (
                  Object.hasOwn(saved, key) &&
                  typeof saved[key] === "number" &&
                  key.length >= 1
                ) {
                  let upperCaseName = key[0].toUpperCase() + key.slice(1);
                  //@ts-ignore
                  constraint[`set${upperCaseName}`](saved[key]);
                }
              }
            );
          }
        });
        if (
          savedPath.trajectory !== undefined &&
          savedPath.trajectory !== null
        ) {
          self.generated = savedPath.trajectory;
        }
        self.usesControlIntervalGuessing =
          savedPath.usesControlIntervalGuessing;
        self.defaultControlIntervalCount =
          savedPath.defaultControlIntervalCount;
      },
      optimizeControlIntervalCounts(
        robotConfig: IRobotConfigStore
      ): string | undefined {
        if (self.usesControlIntervalGuessing) {
          return this.guessControlIntervalCounts(robotConfig);
        } else {
          return this.defaultControlIntervalCounts(robotConfig);
        }
      },
      defaultControlIntervalCounts(
        robotConfig: IRobotConfigStore
      ): string | undefined {
        for (let i = 0; i < self.waypoints.length; i++) {
          self.waypoints
            .at(i)
            ?.setControlIntervalCount(self.defaultControlIntervalCount);
        }
        return;
      },
      guessControlIntervalCounts(
        robotConfig: IRobotConfigStore
      ): string | undefined {
        if (robotConfig.wheelMaxTorque == 0) {
          return "Wheel max torque may not be 0";
        } else if (robotConfig.wheelMaxVelocity == 0) {
          return "Wheel max velocity may not be 0";
        } else if (robotConfig.mass == 0) {
          return "Robot mass may not be 0";
        } else if (robotConfig.wheelRadius == 0) {
          return "Wheel radius may not be 0";
        }
        for (let i = 0; i < self.waypoints.length - 1; i++) {
          this.guessControlIntervalCount(i, robotConfig);
        }
        self.waypoints
          .at(self.waypoints.length - 1)
          ?.setControlIntervalCount(self.defaultControlIntervalCount);
      },
      guessControlIntervalCount(i: number, robotConfig: IRobotConfigStore) {
        let dx = self.waypoints.at(i + 1)!.x - self.waypoints.at(i)!.x;
        let dy = self.waypoints.at(i + 1)!.y - self.waypoints.at(i)!.y;
        let dtheta =
          self.waypoints.at(i + 1)!.heading - self.waypoints.at(i)!.heading;
        const headingWeight = 0.5; // arbitrary
        let distance = Math.sqrt(dx * dx + dy * dy);
        let maxForce = robotConfig.wheelMaxTorque / robotConfig.wheelRadius;
        let maxAccel = (maxForce * 4) / robotConfig.mass; // times 4 for 4 modules
        let maxVel = robotConfig.wheelMaxVelocity * robotConfig.wheelRadius;
        let distanceAtCruise = distance - (maxVel * maxVel) / maxAccel;
        if (distanceAtCruise < 0) {
          // triangle
          let totalTime = 2 * (Math.sqrt(distance * maxAccel) / maxAccel);
          totalTime += headingWeight * Math.abs(dtheta);
          self.waypoints
            .at(i)
            ?.setControlIntervalCount(Math.ceil(totalTime / 0.1));
        } else {
          // trapezoid
          let totalTime = distance / maxVel + maxVel / maxAccel;
          totalTime += headingWeight * Math.abs(dtheta);
          self.waypoints
            .at(i)
            ?.setControlIntervalCount(Math.ceil(totalTime / 0.1));
        }
<<<<<<< HEAD
        console.log(self.waypoints.at(i)?.controlIntervalCount);
=======
>>>>>>> 2e957891
      },
    };
  });
export interface IHolonomicPathStore
  extends Instance<typeof HolonomicPathStore> {}<|MERGE_RESOLUTION|>--- conflicted
+++ resolved
@@ -471,10 +471,6 @@
             .at(i)
             ?.setControlIntervalCount(Math.ceil(totalTime / 0.1));
         }
-<<<<<<< HEAD
-        console.log(self.waypoints.at(i)?.controlIntervalCount);
-=======
->>>>>>> 2e957891
       },
     };
   });
