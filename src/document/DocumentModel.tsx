--- conflicted
+++ resolved
@@ -166,12 +166,7 @@
           {
             success: {
               render({ data, toastProps }) {
-<<<<<<< HEAD
-                console.log("success");
-                return `Generated \"${path.name}\"`;
-=======
                 return `Generated \"${pathName}\"`;
->>>>>>> 18ecaf1a
               },
             },
 
