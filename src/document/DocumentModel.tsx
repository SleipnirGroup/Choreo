--- conflicted
+++ resolved
@@ -134,14 +134,8 @@
           )
           .then(
             (rust_traj) => {
-<<<<<<< HEAD
-              let newTraj: Array<SavedTrajectorySample> = [];
-              // @ts-ignore
-              rust_traj?.samples.forEach((samp) => {
-=======
               const newTraj: Array<SavedTrajectorySample> = [];
               rust_traj.samples.forEach((samp) => {
->>>>>>> 13f6bda5
                 newTraj.push({
                   x: samp.x,
                   y: samp.y,
