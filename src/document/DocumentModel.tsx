import { Instance, types } from "mobx-state-tree";
import {
  SavedDocument,
  SavedTrajectorySample,
  SAVE_FILE_VERSION,
  updateToCurrent,
} from "./DocumentSpecTypes";

import { invoke } from "@tauri-apps/api/tauri";
import { RobotConfigStore } from "./RobotConfigStore";
import { SelectableItemTypes, UIStateStore } from "./UIStateStore";
import { PathListStore } from "./PathListStore";
import { UndoManager } from "mst-middlewares";
import { IHolonomicPathStore } from "./HolonomicPathStore";
import { toJS } from "mobx";
import { toast } from "react-toastify";
import "react-toastify/dist/ReactToastify.min.css";
import { Box } from "@mui/material";

export const DocumentStore = types
  .model("DocumentStore", {
    pathlist: PathListStore,
    robotConfig: RobotConfigStore,
  })
  .volatile((self) => ({
    history: UndoManager.create({}, { targetStore: self }),
  }));

export interface IDocumentStore extends Instance<typeof DocumentStore> {}

const StateStore = types
  .model("StateStore", {
    uiState: UIStateStore,
    document: DocumentStore,
  })
  .views((self) => ({
    asSavedDocument(): SavedDocument {
      return {
        version: SAVE_FILE_VERSION,
        robotConfiguration: self.document.robotConfig.asSavedRobotConfig(),
        paths: self.document.pathlist.asSavedPathList(),
      };
    },
  }))
  .actions((self) => {
    return {
      afterCreate() {
        self.document.history = UndoManager.create(
          {},
          { targetStore: self.document }
        );
      },
      fromSavedDocument(document: any) {
        document = updateToCurrent(document);
        self.document.robotConfig.fromSavedRobotConfig(
          document.robotConfiguration
        );
        self.document.pathlist.fromSavedPathList(document.paths);
      },
      select(item: SelectableItemTypes) {
        self.uiState.setSelectedSidebarItem(item);
      },
      async generatePath(uuid: string) {
        const pathStore = self.document.pathlist.paths.get(uuid);
        if (pathStore === undefined) {
          return new Promise((resolve, reject) =>
            reject("Path store is undefined")
          );
        }
        return new Promise((resolve, reject) => {
          const controlIntervalOptResult =
            pathStore.optimizeControlIntervalCounts(self.document.robotConfig);
          if (controlIntervalOptResult !== undefined) {
            return new Promise((resolve, reject) =>
              reject(controlIntervalOptResult)
            );
          }
          pathStore.setTrajectory([]);
          if (pathStore.waypoints.length < 2) {
            return;
          }
          pathStore.constraints.forEach((constraint) => {
            if (constraint.issues.length > 0) {
              reject(constraint.issues.join(", "));
            }
          });
          pathStore.waypoints.forEach((wpt, idx) => {
            if (wpt.isInitialGuess) {
              if (idx == 0) {
                reject("Cannot start a path with an initial guess point.");
              } else if (idx == pathStore.waypoints.length - 1) {
                reject("Cannot end a path with an initial guess point.");
              }
            }
            if (wpt.isInitialGuess) {
              if (idx == 0) {
                reject("Cannot start a path with an initial guess point.");
              } else if (idx == pathStore.waypoints.length - 1) {
                reject("Cannot end a path with an initial guess point.");
              }
            }
          });
          pathStore.setGenerating(true);
          resolve(pathStore);
        })
<<<<<<< HEAD
          .then(
            () => 
              invoke("generate_trajectory", {
                path: pathStore.waypoints,
                config: self.document.robotConfig,
                constraints: pathStore.asSolverPath().constraints,
                circleObstacles: pathStore.asSolverPath().obstacles,
                polygonObstacles: [],
              }),
            (e) => e
=======
          .then(() =>
            invoke("generate_trajectory", {
              path: pathStore.waypoints,
              config: self.document.robotConfig,
              constraints: pathStore.asSolverPath().constraints,
            })
>>>>>>> 2e957891
          )
          .then(
            (rust_traj) => {
              let newTraj: Array<SavedTrajectorySample> = [];
              // @ts-ignore
              rust_traj.samples.forEach((samp) => {
                newTraj.push({
                  x: samp.x,
                  y: samp.y,
                  heading: samp.heading,
                  angularVelocity: samp.angular_velocity,
                  velocityX: samp.velocity_x,
                  velocityY: samp.velocity_y,
                  timestamp: samp.timestamp,
                });
              });
              pathStore.setTrajectory(newTraj);
              if (newTraj.length == 0) throw "No traj";
            },
            (e) => {
              console.error(e);
              if ((e as string).includes("Infeasible_Problem_Detected")) {
                throw "Infeasible Problem Detected";
              }
              if ((e as string).includes("Maximum_Iterations_Exceeded")) {
                throw "Maximum Iterations Exceeded";
              }
              throw e;
            }
          )
          .finally(() => {
            pathStore.setGenerating(false);
            self.uiState.setPathAnimationTimestamp(0);
          });
      },
    };
  })
  .actions((self) => {
    return {
      generatePathWithToasts(activePathUUID: string) {
        toast.dismiss();
        var pathName = self.document.pathlist.paths.get(activePathUUID)!.name;
        if (pathName === undefined) {
          toast.error("Tried to generate unknown path.");
        }
        toast.promise(
          self.generatePath(activePathUUID),
          {
            success: {
              render({ data, toastProps }) {
                return `Generated \"${pathName}\"`;
              },
            },

            error: {
              render({ data, toastProps }) {
                console.log(data);
                if ((data as string).includes("User_Requested_Stop")) {
                  toastProps.style = { visibility: "hidden" };
                  return `Cancelled \"${pathName}\"`;
                }
                return `Can't generate \"${pathName}\": ` + (data as string);
              },
            },
          },
          {
            containerId: "FIELD",
          }
        );
      },
    };
  });

export default StateStore;
export interface IStateStore extends Instance<typeof StateStore> {}<|MERGE_RESOLUTION|>--- conflicted
+++ resolved
@@ -103,7 +103,6 @@
           pathStore.setGenerating(true);
           resolve(pathStore);
         })
-<<<<<<< HEAD
           .then(
             () => 
               invoke("generate_trajectory", {
@@ -114,14 +113,6 @@
                 polygonObstacles: [],
               }),
             (e) => e
-=======
-          .then(() =>
-            invoke("generate_trajectory", {
-              path: pathStore.waypoints,
-              config: self.document.robotConfig,
-              constraints: pathStore.asSolverPath().constraints,
-            })
->>>>>>> 2e957891
           )
           .then(
             (rust_traj) => {
