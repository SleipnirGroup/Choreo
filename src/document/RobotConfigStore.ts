import { Instance, types } from "mobx-state-tree";
import {
  maxTorqueCurrentLimited,
  MotorCurves
} from "../components/config/robotconfig/MotorCurves";
import { InToM, LbsToKg, MToIn } from "../util/UnitConversions";
import { Bumper, Expr, Module, RobotConfig } from "./2025/DocumentTypes";
import { ExpressionStore } from "./ExpressionStore";

const DEFAULT_FRAME_SIZE = InToM(28);
const DEFAULT_BUMPER = DEFAULT_FRAME_SIZE + 2 * InToM(2.5 + 0.75); // 28x28 bot with 2.5" noodle and 0.75" backing
const DEFAULT_WHEELBASE = DEFAULT_FRAME_SIZE - 2 * InToM(2.625); //SDS Mk4i contact patch is 2.625 in from frame edge

const halfBumper = MToIn(DEFAULT_BUMPER / 2);
const halfWheelbase = MToIn(DEFAULT_WHEELBASE / 2);
export const EXPR_DEFAULTS: RobotConfig<Expr> = {
  mass: ["150 lbs", LbsToKg(150)],
  inertia: ["6 kg*m^2", 6],
  vmax: [
<<<<<<< HEAD
    `${MotorCurves.KrakenX60.vmax * 0.8} rpm`,
=======
    `${(MotorCurves.KrakenX60.vmax * 0.8 * 60) / (2 * Math.PI)} rpm`,
>>>>>>> b4a690f0
    MotorCurves.KrakenX60.vmax * 0.8
  ],
  tmax: [
    `${maxTorqueCurrentLimited(MotorCurves.KrakenX60.kt, 60)} N*m`,
    maxTorqueCurrentLimited(MotorCurves.KrakenX60.kt, 60)
  ],
  gearing: ["6.75", 6.75], // SDS L2 mk4/mk4i
  radius: ["2 in", InToM(2)],
  bumper: {
    front: [`${halfBumper} in`, DEFAULT_BUMPER / 2],
    left: [`${halfBumper} in`, DEFAULT_BUMPER / 2],
    back: [`${halfBumper} in`, DEFAULT_BUMPER / 2],
    right: [`${halfBumper} in`, DEFAULT_BUMPER / 2]
  },
  modules: [
    {
      x: [`${halfWheelbase} in`, DEFAULT_WHEELBASE / 2],
      y: [`${halfWheelbase} in`, DEFAULT_WHEELBASE / 2]
    },
    {
      x: [`${-halfWheelbase} in`, -DEFAULT_WHEELBASE / 2],
      y: [`${halfWheelbase} in`, DEFAULT_WHEELBASE / 2]
    },
    {
      x: [`${-halfWheelbase} in`, -DEFAULT_WHEELBASE / 2],
      y: [`${-halfWheelbase} in`, -DEFAULT_WHEELBASE / 2]
    },
    {
      x: [`${halfWheelbase} in`, DEFAULT_WHEELBASE / 2],
      y: [`${-halfWheelbase} in`, -DEFAULT_WHEELBASE / 2]
    }
  ]
};

export const BumperStore = types
  .model("BumperStore", {
    front: ExpressionStore,
    left: ExpressionStore,
    right: ExpressionStore,
    back: ExpressionStore
  })
  .views((self) => ({
<<<<<<< HEAD
    get serialize(): Bumper<Expr> {
      return {
        front: self.front.serialize,
        left: self.left.serialize,
        right: self.right.serialize,
        back: self.back.serialize
=======
    serialize(): Bumper<Expr> {
      return {
        front: self.front.serialize(),
        left: self.left.serialize(),
        right: self.right.serialize(),
        back: self.back.serialize()
>>>>>>> b4a690f0
      };
    },
    snapshot(): Bumper<number> {
      return {
        front: self.front.value,
        left: self.left.value,
        right: self.right.value,
        back: self.back.value
      };
    },
    get length() {
      return self.front.value + self.back.value;
    },
    get width() {
      return self.left.value + self.right.value;
    }
  }))
  .actions((self) => ({
    deserialize(ser: Bumper<Expr>) {
      self.front.deserialize(ser.front);
      self.back.deserialize(ser.back);
      self.right.deserialize(ser.right);
      self.left.deserialize(ser.left);
    }
  }));

export const ModuleStore = types
  .model("ModuleStore", {
    x: ExpressionStore,
    y: ExpressionStore
  })
  .views((self) => ({
<<<<<<< HEAD
    get serialize(): Module<Expr> {
      return {
        x: self.x.serialize,
        y: self.y.serialize
=======
    serialize(): Module<Expr> {
      return {
        x: self.x.serialize(),
        y: self.y.serialize()
>>>>>>> b4a690f0
      };
    },
    snapshot(): Module<number> {
      return {
        x: self.x.value,
        y: self.y.value
      };
    }
  }))
  .actions((self) => ({
    deserialize(ser: Module<Expr>) {
      self.x.deserialize(ser.x);
      self.y.deserialize(ser.y);
    }
  }));
export const RobotConfigStore = types
  .model("RobotConfigStore", {
    mass: ExpressionStore,
    inertia: ExpressionStore,
    vmax: ExpressionStore,
    tmax: ExpressionStore,
    gearing: ExpressionStore,
    radius: ExpressionStore,
    bumper: BumperStore,
    modules: types.refinement(
      "Modules",
      types.array(ModuleStore),
      (snap) => snap?.length == 4
    ),
    identifier: types.identifier
  })
  .views((self) => {
    return {
      get wheelMaxVelocity() {
<<<<<<< HEAD
        return (self.vmax.value * (Math.PI * 2)) / 60 / self.gearing.value;
=======
        return self.vmax.value / self.gearing.value;
>>>>>>> b4a690f0
      },
      get wheelMaxTorque() {
        return self.tmax.value * self.gearing.value;
      },
<<<<<<< HEAD
      get serialize(): RobotConfig<Expr> {
        return {
          mass: self.mass.serialize,
          inertia: self.inertia.serialize,
          tmax: self.tmax.serialize,
          vmax: self.vmax.serialize,
          gearing: self.gearing.serialize,
          radius: self.radius.serialize,
          bumper: self.bumper.serialize,
          //@ts-expect-error can't encode fixed length array in mobx ts typing
          modules: self.modules.map((mod) => mod.serialize)
=======
      serialize(): RobotConfig<Expr> {
        return {
          mass: self.mass.serialize(),
          inertia: self.inertia.serialize(),
          tmax: self.tmax.serialize(),
          vmax: self.vmax.serialize(),
          gearing: self.gearing.serialize(),
          radius: self.radius.serialize(),
          bumper: self.bumper.serialize(),
          //@ts-expect-error can't encode fixed length array in mobx ts typing
          modules: self.modules.map((mod) => mod.serialize())
>>>>>>> b4a690f0
        };
      },
      snapshot(): RobotConfig<number> {
        return {
          mass: self.mass.value,
          inertia: self.inertia.value,
          tmax: self.tmax.value,
          vmax: self.vmax.value,
          gearing: self.gearing.value,
          radius: self.radius.value,
          bumper: self.bumper.snapshot(),
          //@ts-expect-error can't encode fixed length array in mobx ts typing
          modules: self.modules.map((mod) => mod.snapshot())
        };
      }
    };
  })
  .actions((self) => {
    return {
      deserialize(config: RobotConfig<Expr>) {
        self.mass.deserialize(config.mass);
        self.inertia.deserialize(config.inertia);
        self.vmax.deserialize(config.vmax);
        self.tmax.deserialize(config.tmax);
        self.gearing.deserialize(config.gearing);
        self.radius.deserialize(config.radius);
        self.bumper.deserialize(config.bumper);
        self.modules.forEach((mod, i) => mod.deserialize(config.modules[i]));
      }
    };
  })
  .views((self) => {
    return {
      bumperSVGElement() {
        const front = self.bumper.front.value;
        const back = -self.bumper.back.value;
        const left = self.bumper.left.value;
        const right = -self.bumper.right.value;
        return `M ${front} ${left}
                L ${front} ${right}
                L ${back} ${right}
                L ${back} ${left}
                L ${front} ${left}`;
      },
      dashedBumperSVGElement() {
        const front = self.bumper.front.value; //l/2
        const back = -self.bumper.back.value; //-l/2
        const left = self.bumper.left.value;
        const right = -self.bumper.right.value;
        return `
            M ${front} ${left / 2}
            L ${front} ${left}
            L ${front / 2} ${left}

            M ${back / 2} ${left}
            L ${back} ${left}
            L ${back} ${left / 2}

            M ${back} ${right / 2}
            L ${back} ${right}
            L ${back / 2} ${right}

            M ${front / 2} ${right}
            L ${front} ${right}
            L ${front} ${right / 2}
            `;
      }
    };
  });
export type IRobotConfigStore = Instance<typeof RobotConfigStore>;<|MERGE_RESOLUTION|>--- conflicted
+++ resolved
@@ -17,11 +17,7 @@
   mass: ["150 lbs", LbsToKg(150)],
   inertia: ["6 kg*m^2", 6],
   vmax: [
-<<<<<<< HEAD
-    `${MotorCurves.KrakenX60.vmax * 0.8} rpm`,
-=======
     `${(MotorCurves.KrakenX60.vmax * 0.8 * 60) / (2 * Math.PI)} rpm`,
->>>>>>> b4a690f0
     MotorCurves.KrakenX60.vmax * 0.8
   ],
   tmax: [
@@ -64,21 +60,12 @@
     back: ExpressionStore
   })
   .views((self) => ({
-<<<<<<< HEAD
     get serialize(): Bumper<Expr> {
       return {
         front: self.front.serialize,
         left: self.left.serialize,
         right: self.right.serialize,
         back: self.back.serialize
-=======
-    serialize(): Bumper<Expr> {
-      return {
-        front: self.front.serialize(),
-        left: self.left.serialize(),
-        right: self.right.serialize(),
-        back: self.back.serialize()
->>>>>>> b4a690f0
       };
     },
     snapshot(): Bumper<number> {
@@ -111,17 +98,10 @@
     y: ExpressionStore
   })
   .views((self) => ({
-<<<<<<< HEAD
     get serialize(): Module<Expr> {
       return {
         x: self.x.serialize,
         y: self.y.serialize
-=======
-    serialize(): Module<Expr> {
-      return {
-        x: self.x.serialize(),
-        y: self.y.serialize()
->>>>>>> b4a690f0
       };
     },
     snapshot(): Module<number> {
@@ -156,16 +136,11 @@
   .views((self) => {
     return {
       get wheelMaxVelocity() {
-<<<<<<< HEAD
-        return (self.vmax.value * (Math.PI * 2)) / 60 / self.gearing.value;
-=======
         return self.vmax.value / self.gearing.value;
->>>>>>> b4a690f0
       },
       get wheelMaxTorque() {
         return self.tmax.value * self.gearing.value;
       },
-<<<<<<< HEAD
       get serialize(): RobotConfig<Expr> {
         return {
           mass: self.mass.serialize,
@@ -177,19 +152,6 @@
           bumper: self.bumper.serialize,
           //@ts-expect-error can't encode fixed length array in mobx ts typing
           modules: self.modules.map((mod) => mod.serialize)
-=======
-      serialize(): RobotConfig<Expr> {
-        return {
-          mass: self.mass.serialize(),
-          inertia: self.inertia.serialize(),
-          tmax: self.tmax.serialize(),
-          vmax: self.vmax.serialize(),
-          gearing: self.gearing.serialize(),
-          radius: self.radius.serialize(),
-          bumper: self.bumper.serialize(),
-          //@ts-expect-error can't encode fixed length array in mobx ts typing
-          modules: self.modules.map((mod) => mod.serialize())
->>>>>>> b4a690f0
         };
       },
       snapshot(): RobotConfig<number> {
