import { Instance, types } from "mobx-state-tree";
import {
  maxTorqueCurrentLimited,
  MotorCurves
} from "../components/config/robotconfig/MotorCurves";
import { InToM, LbsToKg, MToIn } from "../util/UnitConversions";
import { Bumper, Expr, Module, RobotConfig } from "./2025/DocumentTypes";
import { ExpressionStore } from "./ExpressionStore";

const DEFAULT_FRAME_SIZE = InToM(28);
const DEFAULT_BUMPER = DEFAULT_FRAME_SIZE + 2 * InToM(2.5 + 0.75); // 28x28 bot with 2.5" noodle and 0.75" backing
const DEFAULT_WHEELBASE = DEFAULT_FRAME_SIZE - 2 * InToM(2.625); //SDS Mk4i contact patch is 2.625 in from frame edge

const halfBumper = MToIn(DEFAULT_BUMPER / 2);
const halfWheelbase = MToIn(DEFAULT_WHEELBASE / 2);
export const EXPR_DEFAULTS: RobotConfig<Expr> = {
  mass: ["150 lbs", LbsToKg(150)],
  inertia: ["6 kg*m^2", 6],
  vmax: [
<<<<<<< HEAD
    `${MotorCurves.KrakenX60.vmax * 0.8} rpm`,
=======
    `${(MotorCurves.KrakenX60.vmax * 0.8 * 60) / (2 * Math.PI)} rpm`,
>>>>>>> b4a690f0
    MotorCurves.KrakenX60.vmax * 0.8
  ],
  tmax: [
    `${maxTorqueCurrentLimited(MotorCurves.KrakenX60.kt, 60)} N*m`,
    maxTorqueCurrentLimited(MotorCurves.KrakenX60.kt, 60)
  ],
  gearing: ["6.75", 6.75], // SDS L2 mk4/mk4i
  radius: ["2 in", InToM(2)],
  bumper: {
    front: [`${halfBumper} in`, DEFAULT_BUMPER / 2],
    left: [`${halfBumper} in`, DEFAULT_BUMPER / 2],
    back: [`${halfBumper} in`, DEFAULT_BUMPER / 2],
    right: [`${halfBumper} in`, DEFAULT_BUMPER / 2]
  },
  modules: [
    {
      x: [`${halfWheelbase} in`, DEFAULT_WHEELBASE / 2],
      y: [`${halfWheelbase} in`, DEFAULT_WHEELBASE / 2]
    },
    {
      x: [`${-halfWheelbase} in`, -DEFAULT_WHEELBASE / 2],
      y: [`${halfWheelbase} in`, DEFAULT_WHEELBASE / 2]
    },
    {
      x: [`${-halfWheelbase} in`, -DEFAULT_WHEELBASE / 2],
      y: [`${-halfWheelbase} in`, -DEFAULT_WHEELBASE / 2]
    },
    {
      x: [`${halfWheelbase} in`, DEFAULT_WHEELBASE / 2],
      y: [`${-halfWheelbase} in`, -DEFAULT_WHEELBASE / 2]
    }
  ]
};

export const BumperStore = types
  .model("BumperStore", {
    front: ExpressionStore,
    left: ExpressionStore,
    right: ExpressionStore,
    back: ExpressionStore
  })
  .views((self) => ({
    serialize(): Bumper<Expr> {
      return {
        front: self.front.serialize(),
        left: self.left.serialize(),
        right: self.right.serialize(),
        back: self.back.serialize()
      };
    },
    snapshot(): Bumper<number> {
      return {
        front: self.front.value,
        left: self.left.value,
        right: self.right.value,
        back: self.back.value
      };
    },
    get length() {
      return self.front.value + self.back.value;
    },
    get width() {
      return self.left.value + self.right.value;
    }
  }))
  .actions((self) => ({
    deserialize(ser: Bumper<Expr>) {
      self.front.deserialize(ser.front);
      self.back.deserialize(ser.back);
      self.right.deserialize(ser.right);
      self.left.deserialize(ser.left);
    }
  }));

export const ModuleStore = types
  .model("ModuleStore", {
    x: ExpressionStore,
    y: ExpressionStore
  })
  .views((self) => ({
    serialize(): Module<Expr> {
      return {
        x: self.x.serialize(),
        y: self.y.serialize()
      };
    },
    snapshot(): Module<number> {
      return {
        x: self.x.value,
        y: self.y.value
      };
    }
  }))
  .actions((self) => ({
    deserialize(ser: Module<Expr>) {
      self.x.deserialize(ser.x);
      self.y.deserialize(ser.y);
    }
  }));
export const RobotConfigStore = types
  .model("RobotConfigStore", {
    mass: ExpressionStore,
    inertia: ExpressionStore,
    vmax: ExpressionStore,
    tmax: ExpressionStore,
    gearing: ExpressionStore,
    radius: ExpressionStore,
    bumper: BumperStore,
    modules: types.refinement(
      "Modules",
      types.array(ModuleStore),
      (snap) => snap?.length == 4
    ),
    identifier: types.identifier
  })
  .views((self) => {
    return {
      get wheelMaxVelocity() {
<<<<<<< HEAD
        return (self.vmax.value * (Math.PI * 2)) / 60 / self.gearing.value;
=======
        return self.vmax.value / self.gearing.value;
>>>>>>> b4a690f0
      },
      get wheelMaxTorque() {
        return self.tmax.value * self.gearing.value;
      },
      serialize(): RobotConfig<Expr> {
        return {
          mass: self.mass.serialize(),
          inertia: self.inertia.serialize(),
          tmax: self.tmax.serialize(),
          vmax: self.vmax.serialize(),
          gearing: self.gearing.serialize(),
          radius: self.radius.serialize(),
          bumper: self.bumper.serialize(),
          //@ts-expect-error can't encode fixed length array in mobx ts typing
          modules: self.modules.map((mod) => mod.serialize())
        };
      },
      snapshot(): RobotConfig<number> {
        return {
          mass: self.mass.value,
          inertia: self.inertia.value,
          tmax: self.tmax.value,
          vmax: self.vmax.value,
          gearing: self.gearing.value,
          radius: self.radius.value,
          bumper: self.bumper.snapshot(),
          //@ts-expect-error can't encode fixed length array in mobx ts typing
          modules: self.modules.map((mod) => mod.snapshot())
        };
      }
    };
  })
  .actions((self) => {
    return {
      deserialize(config: RobotConfig<Expr>) {
        self.mass.deserialize(config.mass);
        self.inertia.deserialize(config.inertia);
        self.vmax.deserialize(config.vmax);
        self.tmax.deserialize(config.tmax);
        self.gearing.deserialize(config.gearing);
        self.radius.deserialize(config.radius);
        self.bumper.deserialize(config.bumper);
        self.modules.forEach((mod, i) => mod.deserialize(config.modules[i]));
      }
    };
  })
  .views((self) => {
    return {
      bumperSVGElement() {
        const front = self.bumper.front.value;
        const back = -self.bumper.back.value;
        const left = self.bumper.left.value;
        const right = -self.bumper.right.value;
        return `M ${front} ${left}
                L ${front} ${right}
                L ${back} ${right}
                L ${back} ${left}
                L ${front} ${left}`;
      },
      dashedBumperSVGElement() {
        const front = self.bumper.front.value; //l/2
        const back = -self.bumper.back.value; //-l/2
        const left = self.bumper.left.value;
        const right = -self.bumper.right.value;
        return `
            M ${front} ${left / 2}
            L ${front} ${left}
            L ${front / 2} ${left}

            M ${back / 2} ${left}
            L ${back} ${left}
            L ${back} ${left / 2}

            M ${back} ${right / 2}
            L ${back} ${right}
            L ${back / 2} ${right}

            M ${front / 2} ${right}
            L ${front} ${right}
            L ${front} ${right / 2}
            `;
      }
    };
  });
export type IRobotConfigStore = Instance<typeof RobotConfigStore>;<|MERGE_RESOLUTION|>--- conflicted
+++ resolved
@@ -17,11 +17,7 @@
   mass: ["150 lbs", LbsToKg(150)],
   inertia: ["6 kg*m^2", 6],
   vmax: [
-<<<<<<< HEAD
-    `${MotorCurves.KrakenX60.vmax * 0.8} rpm`,
-=======
     `${(MotorCurves.KrakenX60.vmax * 0.8 * 60) / (2 * Math.PI)} rpm`,
->>>>>>> b4a690f0
     MotorCurves.KrakenX60.vmax * 0.8
   ],
   tmax: [
@@ -140,11 +136,7 @@
   .views((self) => {
     return {
       get wheelMaxVelocity() {
-<<<<<<< HEAD
-        return (self.vmax.value * (Math.PI * 2)) / 60 / self.gearing.value;
-=======
         return self.vmax.value / self.gearing.value;
->>>>>>> b4a690f0
       },
       get wheelMaxTorque() {
         return self.tmax.value * self.gearing.value;
