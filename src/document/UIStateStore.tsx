import {
  Circle,
  CircleOutlined,
  DoNotDisturb,
  Grid4x4,
  Room,
  Route,
  ScatterPlot,
  SquareOutlined,
  CropFree
} from "@mui/icons-material";
import { path, window as tauriWindow } from "@tauri-apps/api";
import { getVersion } from "@tauri-apps/api/app";
import { Instance, types } from "mobx-state-tree";
import { ReactElement } from "react";
import InitialGuessPoint from "../assets/InitialGuessPoint";
import Waypoint from "../assets/Waypoint";
import {
  ConstraintDefinition,
  constraints,
  ConstraintStore,
  ConstraintStores,
  IConstraintStore
} from "./ConstraintStore";
import {
  HolonomicWaypointStore,
  IHolonomicWaypointStore
} from "./HolonomicWaypointStore";
import { IRobotConfigStore, RobotConfigStore } from "./RobotConfigStore";
import {
  CircularObstacleStore,
  ICircularObstacleStore
} from "./CircularObstacleStore";
import { EventMarkerStore, IEventMarkerStore } from "./EventMarkerStore";

export const SelectableItem = types.union(
  {
    dispatcher: (snapshot) => {
      if (snapshot.mass) return RobotConfigStore;
      if (snapshot.target) return EventMarkerStore;
      if (snapshot.scope) {
        return ConstraintStores[snapshot.type];
      }
      if (snapshot.radius) {
        return CircularObstacleStore;
      }
      return HolonomicWaypointStore;
    }
  },
  RobotConfigStore,
  HolonomicWaypointStore,
  CircularObstacleStore,
  EventMarkerStore,
  ...Object.values(ConstraintStores)
);

/* Navbar stuff */
export const WaypointData: {
  [key: string]: {
    index: number;
    name: string;
    icon: ReactElement;
  };
} = {
  FullWaypoint: {
    index: 0,
    name: "Pose Waypoint",
    icon: <Waypoint />
  },
  TranslationWaypoint: {
    index: 1,
    name: "Translation Waypoint",
    icon: <Circle />
  },
  EmptyWaypoint: {
    index: 2,
    name: "Empty Waypoint",
    icon: <CircleOutlined />
  },
  InitialGuessPoint: {
    index: 3,
    name: "Initial Guess Point",
    icon: <InitialGuessPoint />
  }
};
const NavbarData: {
  [key: string]: {
    index: number;
    name: string;
    icon: ReactElement;
  };
} = Object.assign({}, WaypointData);
const waypointNavbarCount = Object.keys(NavbarData).length;
const constraintsIndices: number[] = [];
const navbarIndexToConstraint: { [key: number]: typeof ConstraintStore } = {};
const navbarIndexToConstraintDefinition: {
  [key: number]: ConstraintDefinition;
} = {};
{
  let constraintsOffset = Object.keys(NavbarData).length;
  Object.entries(constraints).forEach(([key, data], index) => {
    NavbarData[key] = {
      index: constraintsOffset,
      name: data.name,
      icon: data.icon
    };
    navbarIndexToConstraint[constraintsOffset] = ConstraintStores[key];
    navbarIndexToConstraintDefinition[constraintsOffset] = data;
    constraintsIndices.push(constraintsOffset);
    constraintsOffset++;
  });
}
const constraintNavbarCount = Object.keys(constraints).length;
export const ObstacleData: {
  [key: string]: {
    index: number;
    name: string;
    icon: ReactElement;
  };
} = {
  CircleObstacle: {
    index: Object.keys(NavbarData).length,
    name: "Circular Obstacle",
    icon: <DoNotDisturb />
  }
};
let obstacleNavbarCount = 0;
obstacleNavbarCount = Object.keys(ObstacleData).length;
Object.entries(ObstacleData).forEach(([name, data]) => {
  const obstaclesOffset = Object.keys(NavbarData).length;
  NavbarData[name] = {
    index: obstaclesOffset,
    name: data.name,
    icon: data.icon
  };
});

const eventMarkerCount = 1;
NavbarData.EventMarker = {
  index: Object.keys(NavbarData).length,
  name: "Event Marker",
  icon: <Room></Room>,
};

/** An map of  */
export const NavbarLabels = (() => {
  const x: { [key: string]: number } = {};
  Object.entries(NavbarData).forEach(([key, data], index) => {
    x[key] = index;
  });
  return x;
})();

/** An array of name-and-icon objects for the navbar */
export const NavbarItemData = (() => {
  const x: Array<{ name: string; icon: any }> = [];
  Object.entries(NavbarData).forEach(([key, data], index) => {
    x[data.index] = { name: data.name, icon: data.icon };
  });
  return x;
})();

<<<<<<< HEAD
let NavbarItemSections = [waypointNavbarCount, constraintNavbarCount];
NavbarItemSections.push(obstacleNavbarCount);
NavbarItemSections.push(eventMarkerCount);

export const NavbarItemSectionLengths = NavbarItemSections.map((s, idx) =>
  NavbarItemSections.slice(0, idx + 1).reduce((prev, cur) => prev + cur, -1)
);
console.log(NavbarItemSectionLengths);
=======
export const NavbarItemSectionLengths = [
  waypointNavbarCount - 1,
  waypointNavbarCount + constraintNavbarCount - 1,
  waypointNavbarCount + constraintNavbarCount + obstacleNavbarCount - 1
];
>>>>>>> 6096f611

export type SelectableItemTypes =
  | IRobotConfigStore
  | IHolonomicWaypointStore
  | IConstraintStore
  | ICircularObstacleStore
  | IEventMarkerStore
  | undefined;

/* Visibility stuff */
const ViewData = {
  Field: {
    index: 0,
    name: "Field",
    icon: (
      <SquareOutlined style={{ transform: "scale(1.2, 0.6)" }}></SquareOutlined>
    ),
    default: true
  },
  Grid: {
    index: 1,
    name: "Grid",
    icon: <Grid4x4 />,
    default: false
  },
  Trajectory: {
    index: 2,
    name: "Trajectory",
    icon: <Route />,
    default: true
  },
  Samples: {
    index: 3,
    name: "Samples",
    icon: <ScatterPlot />,
    default: false
  },
  Waypoints: {
    index: 4,
    name: "Waypoints",
    icon: <Waypoint />,
    default: true
  },
  Obstacles: {
    index: 5,
    name: "Obstacles",
    icon: <DoNotDisturb />,
    default: true
  },
  Focus: {
    index: 6,
    name: "Focus",
    icon: <CropFree />,
    default: false
  }
};

export const ViewLayers = (() => {
  const x: { [key: string]: number } = {};
  Object.entries(ViewData).forEach(([key, data], index) => {
    x[key] = index;
  });
  return x;
})();

export const ViewItemData = (() => {
  const x: Array<{ name: string; icon: any; default: boolean }> = [];
  Object.entries(ViewData).forEach(([key, data], index) => {
    x[data.index] = { name: data.name, icon: data.icon, default: data.default };
  });
  return x;
})();
export const ViewLayerDefaults = ViewItemData.map((layer) => layer.default);
export type ViewLayerType = typeof ViewLayers;
export const NUM_SETTINGS_TABS = 3;
export const UIStateStore = types
  .model("UIStateStore", {
    fieldScalingFactor: 0.02,
    saveFileName: types.maybe(types.string),
    saveFileDir: types.maybe(types.string),
    isGradleProject: types.maybe(types.boolean),
    waypointPanelOpen: false,
    visibilityPanelOpen: false,
    robotConfigOpen: false,
    mainMenuOpen: false,
    settingsTab: types.refinement(
      types.integer,
      (i) => i >= 0 && i < NUM_SETTINGS_TABS
    ),
    pathAnimationTimestamp: 0,
    layers: types.refinement(
      types.array(types.boolean),
      (arr) => arr?.length == ViewItemData.length
    ),
    selectedSidebarItem: types.maybe(types.safeReference(SelectableItem)),
    selectedNavbarItem: NavbarLabels.FullWaypoint
  })
  .views((self: any) => {
    return {
      get chorRelativeTrajDir() {
        return (
          self.isGradleProject ? "src/main/deploy/choreo" : "deploy/choreo"
        ).replaceAll("/", path.sep);
      },
      get hasSaveLocation() {
        return (
          self.saveFileName !== undefined && self.saveFileDir !== undefined
        );
      },
      get isSidebarConstraintSelected() {
        return (
          self.selectedSidebarItem !== undefined &&
          self.selectedSidebarItem.scope !== undefined
        );
      },
      get isSidebarCircularObstacleSelected() {
        return (
          self.selectedSidebarItem !== undefined &&
          self.selectedSidebarItem.radius !== undefined
        );
      },
      get isSidebarWaypointSelected() {
        return (
          self.selectedSidebarItem !== undefined &&
          !this.isSidebarConstraintSelected &&
          !this.isSidebarCircularObstacleSelected
        );
      },
      getSelectedConstraint() {
        return navbarIndexToConstraint[self.selectedNavbarItem] ?? undefined;
      },
      getSelectedConstraintDefinition() {
        return (
          navbarIndexToConstraintDefinition[self.selectedNavbarItem] ??
          undefined
        );
      },
      isNavbarWaypointSelected() {
        return (
          self.selectedNavbarItem == NavbarLabels.FullWaypoint ||
          self.selectedNavbarItem == NavbarLabels.TranslationWaypoint ||
          self.selectedNavbarItem == NavbarLabels.EmptyWaypoint ||
          self.selectedNavbarItem == NavbarLabels.InitialGuessPoint
        );
      },
      isConstraintSelected() {
        return (
          self.selectedNavbarItem > NavbarItemSectionLengths[0] &&
          self.selectedNavbarItem <= NavbarItemSectionLengths[1]
        );
      },
      isEventMarkerSelected() {
        return self.selectedNavbarItem == NavbarData.EventMarker.index;
      },
      isNavbarObstacleSelected() {
        return (
          self.selectedNavbarItem > NavbarItemSectionLengths[1] &&
          self.selectedNavbarItem <= NavbarItemSectionLengths[2]
        );
      },
      visibleLayersOnly() {
        return self.layers.flatMap((visible: boolean, index: number) => {
          if (visible) {
            return [index];
          }
          return [];
        });
      },
      async updateWindowTitle() {
        await tauriWindow
          .getCurrent()
          .setTitle(
            `Choreo ${await getVersion()} - ${self.saveFileName ?? "Untitled"}`
          )
          .catch(console.error);
      }
    };
  })
  .actions((self: any) => ({
    setMainMenuOpen(open: boolean) {
      self.mainMenuOpen = open;
    },
    setRobotConfigOpen(open: boolean) {
      self.robotConfigOpen = open;
    },
    setSettingsTab(tab: number) {
      if (tab >= 0 && tab < NUM_SETTINGS_TABS) {
        self.settingsTab = tab;
      }
    },
    toggleMainMenu() {
      self.mainMenuOpen = !self.mainMenuOpen;
    },
    setFieldScalingFactor(metersPerPixel: number) {
      self.fieldScalingFactor = metersPerPixel;
    },
    setSaveFileName(name: string | undefined) {
      self.saveFileName = name;
      self.updateWindowTitle();
    },
    setSaveFileDir(dir: string | undefined) {
      self.saveFileDir = dir;
    },
    setIsGradleProject(isGradleProject: boolean | undefined) {
      self.isGradleProject = isGradleProject;
    },
    setWaypointPanelOpen(open: boolean) {
      self.waypointPanelOpen = open;
    },
    setVisibilityPanelOpen(open: boolean) {
      self.visibilityPanelOpen = open;
    },
    setPathAnimationTimestamp(time: number) {
      self.pathAnimationTimestamp = time;
    },
    setSelectedSidebarItem(item: SelectableItemTypes) {
      self.selectedSidebarItem = item;
    },
    setLayerVisible(layer: number, visible: boolean) {
      self.layers.length = Math.max(layer + 1, self.layers.length);
      self.layers[layer] = visible;
    },
    setVisibleLayers(visibleLayers: number[]) {
      self.layers.fill(false);
      visibleLayers.forEach((layer) => {
        self.layers.length = Math.max(layer + 1, self.layers.length);
        self.layers[layer] = true;
      });
    },
    setSelectedNavbarItem(item: number) {
      self.selectedNavbarItem = item;
    }
  }));
export interface IUIStateStore extends Instance<typeof UIStateStore> {}<|MERGE_RESOLUTION|>--- conflicted
+++ resolved
@@ -160,22 +160,14 @@
   return x;
 })();
 
-<<<<<<< HEAD
 let NavbarItemSections = [waypointNavbarCount, constraintNavbarCount];
 NavbarItemSections.push(obstacleNavbarCount);
 NavbarItemSections.push(eventMarkerCount);
 
-export const NavbarItemSectionLengths = NavbarItemSections.map((s, idx) =>
+export const NavbarItemSectionEnds = NavbarItemSections.map((s, idx) =>
   NavbarItemSections.slice(0, idx + 1).reduce((prev, cur) => prev + cur, -1)
 );
-console.log(NavbarItemSectionLengths);
-=======
-export const NavbarItemSectionLengths = [
-  waypointNavbarCount - 1,
-  waypointNavbarCount + constraintNavbarCount - 1,
-  waypointNavbarCount + constraintNavbarCount + obstacleNavbarCount - 1
-];
->>>>>>> 6096f611
+console.log(NavbarItemSectionEnds);
 
 export type SelectableItemTypes =
   | IRobotConfigStore
@@ -323,8 +315,8 @@
       },
       isConstraintSelected() {
         return (
-          self.selectedNavbarItem > NavbarItemSectionLengths[0] &&
-          self.selectedNavbarItem <= NavbarItemSectionLengths[1]
+          self.selectedNavbarItem > NavbarItemSectionEnds[0] &&
+          self.selectedNavbarItem <= NavbarItemSectionEnds[1]
         );
       },
       isEventMarkerSelected() {
@@ -332,8 +324,8 @@
       },
       isNavbarObstacleSelected() {
         return (
-          self.selectedNavbarItem > NavbarItemSectionLengths[1] &&
-          self.selectedNavbarItem <= NavbarItemSectionLengths[2]
+          self.selectedNavbarItem > NavbarItemSectionEnds[1] &&
+          self.selectedNavbarItem <= NavbarItemSectionEnds[2]
         );
       },
       visibleLayersOnly() {
