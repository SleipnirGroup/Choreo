import {
  Circle,
  CircleOutlined,
  DoNotDisturb,
  Grid4x4,
  Room,
  Route,
  ScatterPlot,
  SquareOutlined,
} from "@mui/icons-material";
import { path, window as tauriWindow } from "@tauri-apps/api";
import { getVersion } from "@tauri-apps/api/app";
import { Instance, types } from "mobx-state-tree";
import { ReactElement } from "react";
import InitialGuessPoint from "../assets/InitialGuessPoint";
import Waypoint from "../assets/Waypoint";
import {
  ConstraintDefinition,
  constraints,
  ConstraintStore,
  ConstraintStores,
  IConstraintStore,
} from "./ConstraintStore";
import {
  HolonomicWaypointStore,
  IHolonomicWaypointStore,
} from "./HolonomicWaypointStore";
import { IRobotConfigStore, RobotConfigStore } from "./RobotConfigStore";
import {
  CircularObstacleStore,
  ICircularObstacleStore,
} from "./CircularObstacleStore";
import { EventMarkerStore, IEventMarkerStore } from "./EventMarkerStore";

export const SelectableItem = types.union(
  {
    dispatcher: (snapshot) => {
      if (snapshot.mass) return RobotConfigStore;
<<<<<<< HEAD
      if (snapshot.target) return EventMarkerStore;
      if (snapshot.type) {
=======
      if (snapshot.scope) {
>>>>>>> b84478d7
        return ConstraintStores[snapshot.type];
      }
      if (snapshot.radius) {
        return CircularObstacleStore;
      }
      return HolonomicWaypointStore;
    },
  },
  RobotConfigStore,
  HolonomicWaypointStore,
  CircularObstacleStore,
  EventMarkerStore,
  ...Object.values(ConstraintStores)
);

/* Navbar stuff */
export let WaypointData: {
  [key: string]: {
    index: number;
    name: string;
    icon: ReactElement;
  };
} = {
  FullWaypoint: {
    index: 0,
    name: "Pose Waypoint",
    icon: <Waypoint />,
  },
  TranslationWaypoint: {
    index: 1,
    name: "Translation Waypoint",
    icon: <Circle />,
  },
  EmptyWaypoint: {
    index: 2,
    name: "Empty Waypoint",
    icon: <CircleOutlined />,
  },
  InitialGuessPoint: {
    index: 3,
    name: "Initial Guess Point",
    icon: <InitialGuessPoint />,
  },
};
let NavbarData: {
  [key: string]: {
    index: number;
    name: string;
    icon: ReactElement;
  };
} = Object.assign({}, WaypointData);
const waypointNavbarCount = Object.keys(NavbarData).length;
let constraintsIndices: number[] = [];
let navbarIndexToConstraint: { [key: number]: typeof ConstraintStore } = {};
let navbarIndexToConstraintDefinition: { [key: number]: ConstraintDefinition } =
  {};
{
  let constraintsOffset = Object.keys(NavbarData).length;
  Object.entries(constraints).forEach(([key, data], index) => {
    NavbarData[key] = {
      index: constraintsOffset,
      name: data.name,
      icon: data.icon,
    };
    navbarIndexToConstraint[constraintsOffset] = ConstraintStores[key];
    navbarIndexToConstraintDefinition[constraintsOffset] = data;
    constraintsIndices.push(constraintsOffset);
    constraintsOffset++;
  });
}
const constraintNavbarCount = Object.keys(constraints).length;
export let ObstacleData: {
  [key: string]: {
    index: number;
    name: string;
    icon: ReactElement;
  };
} = {
  CircleObstacle: {
    index: Object.keys(NavbarData).length,
    name: "Circular Obstacle",
    icon: <DoNotDisturb />,
  },
};
let obstacleNavbarCount = 0;
if (ObstaclesEnabled) {
  obstacleNavbarCount = Object.keys(ObstacleData).length;
  Object.entries(ObstacleData).forEach(([name, data]) => {
    let obstaclesOffset = Object.keys(NavbarData).length;
    NavbarData[name] = {
      index: obstaclesOffset,
      name: data.name,
      icon: data.icon,
    };
  });
}

const eventMarkerCount = 1;
NavbarData.EventMarker = {
  index: Object.keys(NavbarData).length,
  name: "Event Marker",
  icon: <Room></Room>,
};

/** An map of  */
export const NavbarLabels = (() => {
  let x: { [key: string]: number } = {};
  Object.entries(NavbarData).forEach(([key, data], index) => {
    x[key] = index;
  });
  return x;
})();

/** An array of name-and-icon objects for the navbar */
export const NavbarItemData = (() => {
  let x: Array<{ name: string; icon: any }> = [];
  let constraintsOffset = 0;
  Object.entries(NavbarData).forEach(([key, data], index) => {
    x[data.index] = { name: data.name, icon: data.icon };
    constraintsOffset++;
  });
  return x;
})();

let NavbarItemSections = [waypointNavbarCount, constraintNavbarCount];
if (ObstaclesEnabled) {
  NavbarItemSections.push(obstacleNavbarCount);
}
NavbarItemSections.push(eventMarkerCount);

export const NavbarItemSectionLengths = NavbarItemSections.map((s, idx) =>
  NavbarItemSections.slice(0, idx + 1).reduce((prev, cur) => prev + cur, -1)
);
console.log(NavbarItemSectionLengths);

export type SelectableItemTypes =
  | IRobotConfigStore
  | IHolonomicWaypointStore
  | IConstraintStore
  | ICircularObstacleStore
  | IEventMarkerStore
  | undefined;

/* Visibility stuff */
const ViewData = {
  Field: {
    index: 0,
    name: "Field",
    icon: (
      <SquareOutlined style={{ transform: "scale(1.2, 0.6)" }}></SquareOutlined>
    ),
    default: true,
  },
  Grid: {
    index: 1,
    name: "Grid",
    icon: <Grid4x4 />,
    default: false,
  },
  Trajectory: {
    index: 2,
    name: "Trajectory",
    icon: <Route />,
    default: true,
  },
  Samples: {
    index: 3,
    name: "Samples",
    icon: <ScatterPlot />,
    default: false,
  },
  Waypoints: {
    index: 4,
    name: "Waypoints",
    icon: <Waypoint />,
    default: true,
  },
  Obstacles: {
    index: 5,
    name: "Obstacles",
    icon: <DoNotDisturb />,
    default: true,
  },
};

export const ViewLayers = (() => {
  let x: { [key: string]: number } = {};
  Object.entries(ViewData).forEach(([key, data], index) => {
    x[key] = index;
  });
  return x;
})();

export const ViewItemData = (() => {
  let x: Array<{ name: string; icon: any; default: boolean }> = [];
  Object.entries(ViewData).forEach(([key, data], index) => {
    x[data.index] = { name: data.name, icon: data.icon, default: data.default };
  });
  return x;
})();
export const ViewLayerDefaults = ViewItemData.map((layer) => layer.default);
export type ViewLayerType = typeof ViewLayers;
export const NUM_SETTINGS_TABS = 3;
export const UIStateStore = types
  .model("UIStateStore", {
    fieldScalingFactor: 0.02,
    saveFileName: types.maybe(types.string),
    saveFileDir: types.maybe(types.string),
    isGradleProject: types.maybe(types.boolean),
    waypointPanelOpen: false,
    visibilityPanelOpen: false,
    robotConfigOpen: false,
    mainMenuOpen: false,
    settingsTab: types.refinement(
      types.integer,
      (i) => i >= 0 && i < NUM_SETTINGS_TABS
    ),
    pathAnimationTimestamp: 0,
    layers: types.refinement(
      types.array(types.boolean),
      (arr) => arr?.length == ViewItemData.length
    ),
    selectedSidebarItem: types.maybe(types.safeReference(SelectableItem)),
    selectedNavbarItem: NavbarLabels.FullWaypoint,
  })
  .views((self: any) => {
    return {
      get chorRelativeTrajDir() {
        return (
          self.isGradleProject ? "src/main/deploy/choreo" : "deploy/choreo"
        ).replaceAll("/", path.sep);
      },
      get hasSaveLocation() {
        return (
          self.saveFileName !== undefined && self.saveFileDir !== undefined
        );
      },
      get isSidebarConstraintSelected() {
        return (
          self.selectedSidebarItem !== undefined &&
          self.selectedSidebarItem.scope !== undefined
        );
      },
      get isSidebarCircularObstacleSelected() {
        return (
          self.selectedSidebarItem !== undefined &&
          self.selectedSidebarItem.radius !== undefined
        );
      },
      get isSidebarWaypointSelected() {
        return (
          self.selectedSidebarItem !== undefined &&
          !this.isSidebarConstraintSelected &&
          !this.isSidebarCircularObstacleSelected
        );
      },
      getSelectedConstraint() {
        return navbarIndexToConstraint[self.selectedNavbarItem] ?? undefined;
      },
      getSelectedConstraintDefinition() {
        return (
          navbarIndexToConstraintDefinition[self.selectedNavbarItem] ??
          undefined
        );
      },
      isNavbarWaypointSelected() {
        return (
          self.selectedNavbarItem == NavbarLabels.FullWaypoint ||
          self.selectedNavbarItem == NavbarLabels.TranslationWaypoint ||
          self.selectedNavbarItem == NavbarLabels.EmptyWaypoint ||
          self.selectedNavbarItem == NavbarLabels.InitialGuessPoint
        );
      },
      isConstraintSelected() {
        return (
          self.selectedNavbarItem > NavbarItemSectionLengths[0] &&
          self.selectedNavbarItem <= NavbarItemSectionLengths[1]
        );
      },
      isEventMarkerSelected() {
        return self.selectedNavbarItem == NavbarData.EventMarker.index;
      },
      isNavbarObstacleSelected() {
        return (
          ObstaclesEnabled &&
          self.selectedNavbarItem > NavbarItemSectionLengths[1] &&
          self.selectedNavbarItem <= NavbarItemSectionLengths[2]
        );
      },
      visibleLayersOnly() {
        return self.layers.flatMap((visible: boolean, index: number) => {
          if (visible) {
            return [index];
          }
          return [];
        });
      },
      async updateWindowTitle() {
        await tauriWindow
          .getCurrent()
          .setTitle(
            `Choreo ${await getVersion()} - ${self.saveFileName ?? "Untitled"}`
          )
          .catch(console.error);
      },
    };
  })
  .actions((self: any) => ({
    setMainMenuOpen(open: boolean) {
      self.mainMenuOpen = open;
    },
    setRobotConfigOpen(open: boolean) {
      self.robotConfigOpen = open;
    },
    setSettingsTab(tab: number) {
      if (tab >= 0 && tab < NUM_SETTINGS_TABS) {
        self.settingsTab = tab;
      }
    },
    toggleMainMenu() {
      self.mainMenuOpen = !self.mainMenuOpen;
    },
    setFieldScalingFactor(metersPerPixel: number) {
      self.fieldScalingFactor = metersPerPixel;
    },
    setSaveFileName(name: string | undefined) {
      self.saveFileName = name;
      self.updateWindowTitle();
    },
    setSaveFileDir(dir: string | undefined) {
      self.saveFileDir = dir;
    },
    setIsGradleProject(isGradleProject: boolean | undefined) {
      self.isGradleProject = isGradleProject;
    },
    setWaypointPanelOpen(open: boolean) {
      self.waypointPanelOpen = open;
    },
    setVisibilityPanelOpen(open: boolean) {
      self.visibilityPanelOpen = open;
    },
    setPathAnimationTimestamp(time: number) {
      self.pathAnimationTimestamp = time;
    },
    setSelectedSidebarItem(item: SelectableItemTypes) {
      self.selectedSidebarItem = item;
    },
    setLayerVisible(layer: number, visible: boolean) {
      self.layers.length = Math.max(layer + 1, self.layers.length);
      self.layers[layer] = visible;
    },
    setVisibleLayers(visibleLayers: number[]) {
      console.log(self.layers, visibleLayers);
      self.layers.fill(false);
      visibleLayers.forEach((layer) => {
        self.layers.length = Math.max(layer + 1, self.layers.length);
        self.layers[layer] = true;
      });
    },
    setSelectedNavbarItem(item: number) {
      self.selectedNavbarItem = item;
    },
  }));
export interface IUIStateStore extends Instance<typeof UIStateStore> {}<|MERGE_RESOLUTION|>--- conflicted
+++ resolved
@@ -36,12 +36,8 @@
   {
     dispatcher: (snapshot) => {
       if (snapshot.mass) return RobotConfigStore;
-<<<<<<< HEAD
       if (snapshot.target) return EventMarkerStore;
-      if (snapshot.type) {
-=======
       if (snapshot.scope) {
->>>>>>> b84478d7
         return ConstraintStores[snapshot.type];
       }
       if (snapshot.radius) {
@@ -127,17 +123,15 @@
   },
 };
 let obstacleNavbarCount = 0;
-if (ObstaclesEnabled) {
-  obstacleNavbarCount = Object.keys(ObstacleData).length;
-  Object.entries(ObstacleData).forEach(([name, data]) => {
-    let obstaclesOffset = Object.keys(NavbarData).length;
-    NavbarData[name] = {
-      index: obstaclesOffset,
-      name: data.name,
-      icon: data.icon,
-    };
-  });
-}
+obstacleNavbarCount = Object.keys(ObstacleData).length;
+Object.entries(ObstacleData).forEach(([name, data]) => {
+  let obstaclesOffset = Object.keys(NavbarData).length;
+  NavbarData[name] = {
+    index: obstaclesOffset,
+    name: data.name,
+    icon: data.icon,
+  };
+});
 
 const eventMarkerCount = 1;
 NavbarData.EventMarker = {
@@ -167,9 +161,7 @@
 })();
 
 let NavbarItemSections = [waypointNavbarCount, constraintNavbarCount];
-if (ObstaclesEnabled) {
-  NavbarItemSections.push(obstacleNavbarCount);
-}
+NavbarItemSections.push(obstacleNavbarCount);
 NavbarItemSections.push(eventMarkerCount);
 
 export const NavbarItemSectionLengths = NavbarItemSections.map((s, idx) =>
@@ -326,7 +318,6 @@
       },
       isNavbarObstacleSelected() {
         return (
-          ObstaclesEnabled &&
           self.selectedNavbarItem > NavbarItemSectionLengths[1] &&
           self.selectedNavbarItem <= NavbarItemSectionLengths[2]
         );
