--- conflicted
+++ resolved
@@ -20,15 +20,10 @@
 
 export const UIStateStore = types
   .model("UIStateStore", {
-<<<<<<< HEAD
-    fieldMatrix: types.frozen<DOMMatrix>(
-      DOMMatrixReadOnly.fromFloat32Array(
-=======
     //The transform matrix between mouse event clientX/Y and field coordinates
     fieldMatrix: types.frozen<DOMMatrix>(
       //identity, because there's apparently no factory for it
       DOMMatrix.fromFloat32Array(
->>>>>>> 946f9473
         Float32Array.from([1, 0, 0, 0, 0, 1, 0, 0, 0, 0, 1, 0, 0, 0, 0, 1])
       )
     ),
@@ -124,13 +119,8 @@
     };
   })
   .actions((self: any) => ({
-<<<<<<< HEAD
-    setFieldCTM(matrix: DOMMatrix) {
-      self.fieldCTM = matrix;
-=======
     setFieldMatrix(matrix: DOMMatrix) {
       self.fieldMatrix = matrix;
->>>>>>> 946f9473
     },
     setMainMenuOpen(open: boolean) {
       self.mainMenuOpen = open;
