--- conflicted
+++ resolved
@@ -1,4 +1,3 @@
-<<<<<<< HEAD
 import {
   ArrowCircleDown,
   KeyboardDoubleArrowRight,
@@ -10,9 +9,6 @@
   TextRotationNoneOutlined
 } from "@mui/icons-material";
 import { Unit } from "mathjs";
-=======
-import { NearMe, StopCircleOutlined, SyncOutlined } from "@mui/icons-material";
->>>>>>> 2cc50fa2
 import { JSXElementConstructor, ReactElement } from "react";
 import { ObjectTyped } from "../util/ObjectTyped";
 import { Expr } from "./2025/DocumentTypes";
