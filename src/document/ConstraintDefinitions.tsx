--- conflicted
+++ resolved
@@ -1,14 +1,4 @@
-<<<<<<< HEAD
-import { NearMe, StopCircleOutlined } from "@mui/icons-material";
-=======
-import {
-  KeyboardDoubleArrowRight,
-  NearMe,
-  StopCircleOutlined,
-  SyncOutlined,
-  TextRotationNoneOutlined
-} from "@mui/icons-material";
->>>>>>> fc2236f0
+import { NearMe, StopCircleOutlined, SyncOutlined } from "@mui/icons-material";
 import { Unit } from "mathjs";
 import { JSXElementConstructor, ReactElement } from "react";
 import { ObjectTyped } from "../util/ObjectTyped";
