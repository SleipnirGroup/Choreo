--- conflicted
+++ resolved
@@ -15,11 +15,8 @@
 import FileDownload from "@mui/icons-material/FileDownload";
 import Tooltip from "@mui/material/Tooltip";
 import { NoteAddOutlined } from "@mui/icons-material";
-<<<<<<< HEAD
+import { ToastContainer, toast } from "react-toastify";
 import { dialog } from "@tauri-apps/api";
-=======
-import { ToastContainer, toast } from "react-toastify";
->>>>>>> 47e7c859
 
 type Props = {};
 
