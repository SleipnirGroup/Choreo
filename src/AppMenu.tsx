import React, { Component } from "react";
import DocumentManagerContext from "./document/DocumentManager";
import { observer } from "mobx-react";
import {
  Dialog,
  DialogTitle,
  Drawer,
  List,
  ListItemButton,
  ListItemIcon,
  ListItemText,
  Switch,
} from "@mui/material";
import SaveIcon from "@mui/icons-material/Save";
import MenuIcon from "@mui/icons-material/Menu";
import UploadIcon from "@mui/icons-material/UploadFile";
import IconButton from "@mui/material/IconButton";
import FileDownload from "@mui/icons-material/FileDownload";
import Tooltip from "@mui/material/Tooltip";
<<<<<<< HEAD
import { NoteAddOutlined, Settings } from "@mui/icons-material";
import { ToastContainer } from "react-toastify";
=======
import { NoteAddOutlined } from "@mui/icons-material";
import { ToastContainer, toast } from "react-toastify";
import { dialog } from "@tauri-apps/api";
>>>>>>> 18ccb090

type Props = {};

type State = { settingsOpen: boolean };

class AppMenu extends Component<Props, State> {
  static contextType = DocumentManagerContext;
  // @ts-ignore
  context!: React.ContextType<typeof DocumentManagerContext>;
  state = {
    settingsOpen: false,
  };

  render() {
    let { mainMenuOpen, toggleMainMenu } = this.context.model.uiState;
    return (
      <Drawer
        ModalProps={{ onBackdropClick: toggleMainMenu }}
        anchor="left"
        open={mainMenuOpen}
        onClose={(_) => {
          this.setState({ settingsOpen: false });
        }}
      >
        <div
          style={{
            width: "var(--sidebar-width)",
            backgroundColor: "var(--background-dark-gray)",
            height: "100%",
          }}
        >
          <div
            style={{
              flexShrink: 0,

              height: "var(--top-nav-height)",
              borderBottom: "thin solid var(--divider-gray)",
              display: "flex",
              flexDirection: "row",
              justifyContent: "flex-start",
              alignItems: "center",
              paddingLeft: 0,
              zIndex: 1000,
            }}
          >
            <Tooltip disableInteractive title="Main Menu">
              <IconButton
                onClick={() => {
                  toggleMainMenu();
                }}
              >
                <MenuIcon></MenuIcon>
              </IconButton>
            </Tooltip>
            Choreo
          </div>
          <List>
            <label htmlFor="file-upload-input">
              <ListItemButton>
                <ListItemIcon>
                  <UploadIcon />
                </ListItemIcon>
                <ListItemText primary="Open File"></ListItemText>
              </ListItemButton>
            </label>
            <ListItemButton
              onClick={() => {
                this.context.saveFile();
              }}
            >
              <ListItemIcon>
                <SaveIcon />
              </ListItemIcon>
              <ListItemText primary="Save File"></ListItemText>
            </ListItemButton>
            <ListItemButton
              onClick={async () => {
                if (
                  await dialog.confirm(
                    "You may lose unsaved changes. Continue?",
                    { title: "Choreo", type: "warning" }
                  )
                ) {
                  this.context.newFile();
                }
              }}
            >
              <ListItemIcon>
                <NoteAddOutlined />
              </ListItemIcon>
              <ListItemText primary="New File"></ListItemText>
            </ListItemButton>
            <ListItemButton
              onClick={() => {
                this.context.exportActiveTrajectory();
              }}
            >
              <ListItemIcon>
                <FileDownload />
              </ListItemIcon>
              <ListItemText primary="Export Trajectory"></ListItemText>
            </ListItemButton>
          </List>
          <ToastContainer
            position="top-right"
            autoClose={false}
            newestOnTop={false}
            closeOnClick
            rtl={false}
            pauseOnFocusLoss
            draggable
            theme="dark"
            enableMultiContainer
            containerId={"MENU"}
          ></ToastContainer>
          <input
            type="file"
            id="file-upload-input"
            style={{ display: "none" }}
            onChange={(e) => {
              if (
                e.target != null &&
                e.target.files != null &&
                e.target.files.length >= 1
              ) {
                let fileList = e.target.files;
                this.context.onFileUpload(fileList[0]);
                e.target.value = "";
              }
            }}
          ></input>
        </div>
      </Drawer>
    );
  }
}
export default observer(AppMenu);<|MERGE_RESOLUTION|>--- conflicted
+++ resolved
@@ -17,14 +17,9 @@
 import IconButton from "@mui/material/IconButton";
 import FileDownload from "@mui/icons-material/FileDownload";
 import Tooltip from "@mui/material/Tooltip";
-<<<<<<< HEAD
 import { NoteAddOutlined, Settings } from "@mui/icons-material";
-import { ToastContainer } from "react-toastify";
-=======
-import { NoteAddOutlined } from "@mui/icons-material";
 import { ToastContainer, toast } from "react-toastify";
 import { dialog } from "@tauri-apps/api";
->>>>>>> 18ccb090
 
 type Props = {};
 
