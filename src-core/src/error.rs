--- conflicted
+++ resolved
@@ -34,13 +34,8 @@
     TrajOpt(String),
     #[error("No Deploy Path error")]
     NoDeployPath,
-<<<<<<< HEAD
-    #[error("Solver Error: {0:?}")]
-    SolverError(String),
-    #[error("Heading Conflict error: waypoint {0:?} - {1:?}")]
+    #[error("Heading Conflict error: waypoint {0} - {1}")]
     HeadingConflict(usize, String),
-=======
->>>>>>> b064fded
     #[error("Remote Generation Error: {0}")]
     RemoteGenerationError(Box<ChoreoError>),
 }
