--- conflicted
+++ resolved
@@ -26,13 +26,9 @@
         let mut constraint_idx = Vec::<ConstraintIDX<f64>>::new();
         let num_wpts = context.params.waypoints.len();
 
-<<<<<<< HEAD
-        ctx.params
+        context.params
             .waypoints
             .iter()
-=======
-        context.params.waypoints.iter()
->>>>>>> 3d1bc50a
             .enumerate()
             .filter(|(_, w)| w.is_initial_guess && !w.fix_heading && !w.fix_translation)
             .for_each(|(idx, _)| guess_points.push(idx));
@@ -100,13 +96,8 @@
                     tolerance,
                     flip,
                 } => match to_opt {
-<<<<<<< HEAD
-                    None => builder.wpt_point_at(from, x, y, tolerance, flip),
-                    Some(to) => builder.sgmt_point_at(from, to, x, y, tolerance, flip),
-=======
                     None => generator.wpt_point_at(from, x, y, tolerance, flip),
-                    Some(to) => generator.sgmt_point_at(from, to, x, y, tolerance, flip)
->>>>>>> 3d1bc50a
+                    Some(to) => generator.sgmt_point_at(from, to, x, y, tolerance, flip),
                 },
                 ConstraintData::MaxVelocity { max } => match to_opt {
                     None => generator.wpt_linear_velocity_max_magnitude(from, max),
@@ -155,16 +146,15 @@
                     let tolerance = (above_start_x - below_start_x).hypot(above_start_y - below_start_y) / 2.0;
 
                     match to_opt {
-<<<<<<< HEAD
-                        None => builder.wpt_keep_in_lane(
-                            from,
-                            center_line_start_x,
-                            center_line_start_y,
-                            center_line_end_x,
-                            center_line_end_y,
-                            tolerance,
-                        ),
-                        Some(to) => builder.sgmt_keep_in_lane(
+                        None => generator.wpt_keep_in_lane(
+                            from,
+                            center_line_start_x,
+                            center_line_start_y,
+                            center_line_end_x,
+                            center_line_end_y,
+                            tolerance,
+                        ),
+                        Some(to) => generator.sgmt_keep_in_lane(
                             from,
                             to,
                             center_line_start_x,
@@ -173,15 +163,11 @@
                             center_line_end_y,
                             tolerance,
                         ),
-=======
-                        None => generator.wpt_keep_out_circle(from, x, y, r),
-                        Some(to) => generator.sgmt_keep_out_circle(from, to, x, y, r),
->>>>>>> 3d1bc50a
                     }
                 }
                 ConstraintData::KeepOutCircle { x, y, r } => match to_opt {
-                    None => builder.wpt_keep_out_circle(from, x, y, r),
-                    Some(to) => builder.sgmt_keep_out_circle(from, to, x, y, r),
+                    None => generator.wpt_keep_out_circle(from, x, y, r),
+                    Some(to) => generator.sgmt_keep_out_circle(from, to, x, y, r),
                 },
             };
         }
@@ -203,15 +189,11 @@
                     y,
                     tolerance,
                     flip,
-<<<<<<< HEAD
                 } => {
                     if to_opt.is_none() {
-                        builder.wpt_point_at(from, x, y, tolerance, flip)
-                    }
-                }
-=======
-                } => if to_opt.is_none() { generator.wpt_point_at(from, x, y, tolerance, flip) },
->>>>>>> 3d1bc50a
+                        generator.wpt_point_at(from, x, y, tolerance, flip)
+                    }
+                }
                 ConstraintData::MaxVelocity { max } => match to_opt {
                     None => generator.wpt_linear_velocity_max_magnitude(from, max),
                     Some(to) => generator.sgmt_linear_velocity_max_magnitude(from, to, max),
@@ -259,16 +241,15 @@
                     let tolerance = (above_start_x - below_start_x).hypot(above_start_y - below_start_y) / 2.0;
 
                     match to_opt {
-<<<<<<< HEAD
-                        None => builder.wpt_keep_in_lane(
-                            from,
-                            center_line_start_x,
-                            center_line_start_y,
-                            center_line_end_x,
-                            center_line_end_y,
-                            tolerance,
-                        ),
-                        Some(to) => builder.sgmt_keep_in_lane(
+                        None => generator.wpt_keep_in_lane(
+                            from,
+                            center_line_start_x,
+                            center_line_start_y,
+                            center_line_end_x,
+                            center_line_end_y,
+                            tolerance,
+                        ),
+                        Some(to) => generator.sgmt_keep_in_lane(
                             from,
                             to,
                             center_line_start_x,
@@ -277,15 +258,11 @@
                             center_line_end_y,
                             tolerance,
                         ),
-=======
-                        None => generator.wpt_keep_out_circle(from, x, y, r),
-                        Some(to) => generator.sgmt_keep_out_circle(from, to, x, y, r),
->>>>>>> 3d1bc50a
                     }
                 }
                 ConstraintData::KeepOutCircle { x, y, r } => match to_opt {
-                    None => builder.wpt_keep_out_circle(from, x, y, r),
-                    Some(to) => builder.sgmt_keep_out_circle(from, to, x, y, r),
+                    None => generator.wpt_keep_out_circle(from, x, y, r),
+                    Some(to) => generator.sgmt_keep_out_circle(from, to, x, y, r),
                 },
             };
         }
