--- conflicted
+++ resolved
@@ -26,12 +26,9 @@
 type TrajectoryFileName = String;
 
 mod diagnostics;
-<<<<<<< HEAD
+
 pub mod formatter;
-=======
-mod formatter;
 pub mod upgrader;
->>>>>>> 08f01a29
 
 pub use diagnostics::{create_diagnostic_file, get_log_lines};
 
