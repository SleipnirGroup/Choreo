use serde::{Deserialize, Serialize};
use trajoptlib::{DifferentialTrajectorySample, SwerveTrajectorySample};

use super::{upgraders::upgrade_traj_file, Expr, SnapshottableType};

#[derive(Serialize, Deserialize, Clone, Copy, Debug)]
#[serde(rename_all = "camelCase")]
/// A waypoint parameter.
pub struct Waypoint<T: SnapshottableType> {
    /// The x coordinate of the waypoint (blue origin).
    ///
    /// Units: meters
    pub x: T,
    /// The y coordinate of the waypoint (blue origin).
    ///
    /// Units: meters
    pub y: T,
    /// The heading of the waypoint (blue origin).
    ///
    /// Units: radians
    pub heading: T,
    /// The number of control intervals to use between this waypoint and the next.
    pub intervals: usize,
    /// Whether to split the trajectory at this waypoint.
    pub split: bool,
    /// TODO
    pub fix_translation: bool,
    /// TODO
    pub fix_heading: bool,
    /// Whether to override the intervals. Not an Option because unused overrides still get persisted to file.
    pub override_intervals: bool,
    /// Whether this waypoint is an initial guess,
    /// completely invisible to the frontend.
    #[serde(skip, default)]
    pub is_initial_guess: bool,
}

#[allow(missing_docs)]
impl<T: SnapshottableType> Waypoint<T> {
    pub fn snapshot(&self) -> Waypoint<f64> {
        Waypoint {
            x: self.x.snapshot(),
            y: self.y.snapshot(),
            heading: self.heading.snapshot(),
            intervals: self.intervals,
            split: self.split,
            fix_translation: self.fix_translation,
            fix_heading: self.fix_heading,
            override_intervals: self.override_intervals,
            is_initial_guess: self.is_initial_guess,
        }
    }
}

/// A waypoint identifier.
#[derive(Serialize, Deserialize, Clone, Copy, Debug)]
#[serde(rename_all = "camelCase")]
pub enum WaypointID {
    /// The first waypoint.
    First,
    /// The last waypoint.
    Last,
    /// An arbitrary waypoint index.
    #[serde(untagged)]
    Idx(usize),
}
impl WaypointID {
    /// TODO
    #[must_use]
    pub fn get_idx(&self, count: usize) -> Option<usize> {
        match self {
            WaypointID::Idx(idx) => {
                if *idx < count {
                    Some(*idx)
                } else {
                    None
                }
            }
            WaypointID::First => {
                if count > 0 {
                    Some(0)
                } else {
                    None
                }
            }
            WaypointID::Last => {
                if count > 0 {
                    Some(count - 1)
                } else {
                    None
                }
            }
        }
    }
}

/// A marker for the scope of a constraint.
#[derive(Debug, Clone, Copy, PartialEq, Eq)]
pub enum ConstraintScope {
    /// The constraint applies only to the waypoint.
    Waypoint,
    /// The constraint applies to the segment between waypoints.
    Segment,
    /// The constraint applies to both the waypoint and the segment.
    Both,
}

/// A constraint on the robot's motion.
#[derive(Serialize, Deserialize, Clone, Copy, Debug)]
#[serde(tag = "type", content = "props")]
pub enum ConstraintData<T: SnapshottableType> {
    /// A constraint on the maximum velocity.
    MaxVelocity {
        /// The maximum velocity.
        max: T,
    },
    /// A constraint on the maximum acceleration.
    MaxAcceleration {
        /// The maximum acceleration.
        max: T,
    },
    /// A constraint on the maximum angular velocity.
    MaxAngularVelocity {
        /// The maximum angular velocity.
        max: T,
    },
    /// A constraint on the robot's orientation.
    PointAt {
        /// The x coordinate of the point to face (blue origin).
        ///
        /// Units: meters
        x: T,
        /// The y coordinate of the point to face (blue origin).
        ///
        /// Units: meters
        y: T,
        /// The tolerance for the orientation.
        ///
        /// Units: radians
        tolerance: T,
        /// Whether to flip the orientation.
        flip: bool,
    },
    /// A constraint to stop at a waypoint.
    StopPoint {},
    /// A constraint to contain the bumpers within a circlular region of the field
    KeepInCircle { x: T, y: T, r: T },
    /// A constraint to contain the bumpers within a rectangular region of the field
    KeepInRectangle { x: T, y: T, w: T, h: T },
    /// A constraint to contain the bumpers within two line
    KeepInLane { tolerance: T },
    /// A constraint to contain the bumpers outside a circlular region of the field
    KeepOutCircle { x: T, y: T, r: T },
}

impl<T: SnapshottableType> ConstraintData<T> {
    /// The scope of the constraint.
    pub fn scope(&self) -> ConstraintScope {
        match self {
            ConstraintData::StopPoint {} => ConstraintScope::Waypoint,
            ConstraintData::KeepInLane { tolerance: _ } => ConstraintScope::Segment,
            _ => ConstraintScope::Both,
        }
    }

    #[allow(missing_docs)]
    pub fn snapshot(&self) -> ConstraintData<f64> {
        match self {
            ConstraintData::MaxVelocity { max } => ConstraintData::MaxVelocity {
                max: max.snapshot(),
            },
            ConstraintData::MaxAngularVelocity { max } => ConstraintData::MaxAngularVelocity {
                max: max.snapshot(),
            },
            ConstraintData::PointAt {
                x,
                y,
                tolerance,
                flip,
            } => ConstraintData::PointAt {
                x: x.snapshot(),
                y: y.snapshot(),
                tolerance: tolerance.snapshot(),
                flip: *flip,
            },
            ConstraintData::MaxAcceleration { max } => ConstraintData::MaxAcceleration {
                max: max.snapshot(),
            },
            ConstraintData::StopPoint {} => ConstraintData::StopPoint {},
            ConstraintData::KeepInCircle { x, y, r } => ConstraintData::KeepInCircle {
                x: x.snapshot(),
                y: y.snapshot(),
                r: r.snapshot(),
            },
            ConstraintData::KeepInRectangle { x, y, w, h } => ConstraintData::KeepInRectangle {
                x: x.snapshot(),
                y: y.snapshot(),
                w: w.snapshot(),
                h: h.snapshot(),
            },
            ConstraintData::KeepInLane { tolerance } => ConstraintData::KeepInLane {
                tolerance: tolerance.snapshot(),
            },
            ConstraintData::KeepOutCircle { x, y, r } => ConstraintData::KeepOutCircle {
                x: x.snapshot(),
                y: y.snapshot(),
                r: r.snapshot(),
            },
        }
    }
}

/// A constraint on the robot's motion and where it applies.
#[derive(Debug, Clone, Copy, Serialize, Deserialize)]
pub struct Constraint<T: SnapshottableType> {
    /// The waypoint the constraint starts at.
    pub from: WaypointID,
    /// The waypoint the constraint ends at.
    ///
    /// If `None`, the constraint applies for all waypoints after `from`.
    pub to: Option<WaypointID>,
    /// The constraint to apply.
    pub data: ConstraintData<T>,
    pub enabled: bool,
}

impl<T: SnapshottableType> Constraint<T> {
    #[allow(missing_docs)]
    pub fn snapshot(&self) -> Constraint<f64> {
        Constraint::<f64> {
            from: self.from,
            to: self.to,
            data: self.data.snapshot(),
            enabled: self.enabled,
        }
    }
}

/// A constraint on the robot's motion and where it applies.
#[derive(Debug, Clone, Copy, Serialize, Deserialize)]
pub struct ConstraintIDX<T: SnapshottableType> {
    /// The index of the waypoint the constraint starts at.
    pub from: usize,
    /// The index of the waypoint the constraint ends at.
    ///
    /// If `None`, the constraint applies for all waypoints after `from`.
    pub to: Option<usize>,
    /// The constraint to apply.
    pub data: ConstraintData<T>,
    pub enabled: bool,
}

/// A sample of the robot's state at a point in time during the trajectory.
#[allow(missing_docs)]
#[derive(Debug, Clone, Copy, Serialize, Deserialize)]
#[serde(untagged)]
pub enum Sample {
    /// A sample for a swerve drive.
    Swerve {
        t: f64,
        x: f64,
        y: f64,
        heading: f64,
        vx: f64,
        vy: f64,
        omega: f64,
        ax: f64,
        ay: f64,
        alpha: f64,
        fx: [f64; 4],
        fy: [f64; 4],
    },
    /// A sample for a differential drive.
    DifferentialDrive {
        t: f64,
        x: f64,
        y: f64,
        heading: f64,
        vl: f64,
        vr: f64,
        omega: f64,
        al: f64,
        ar: f64,
        fl: f64,
        fr: f64,
    },
}
fn round(input: f64) -> f64 {
    let factor = 100_000.0;
    (input * factor).round() / factor
}

impl From<&SwerveTrajectorySample> for Sample {
    fn from(swerve_sample: &SwerveTrajectorySample) -> Self {
        Sample::Swerve {
            t: round(swerve_sample.timestamp),
            x: round(swerve_sample.x),
            y: round(swerve_sample.y),
            vx: round(swerve_sample.velocity_x),
            vy: round(swerve_sample.velocity_y),
            heading: round(swerve_sample.heading),
            omega: round(swerve_sample.angular_velocity),
            ax: round(swerve_sample.acceleration_x),
            ay: round(swerve_sample.acceleration_y),
            alpha: round(swerve_sample.angular_acceleration),
            fx: [
                round(swerve_sample.module_forces_x[0]),
                round(swerve_sample.module_forces_x[1]),
                round(swerve_sample.module_forces_x[2]),
                round(swerve_sample.module_forces_x[3]),
            ],
            fy: [
                round(swerve_sample.module_forces_y[0]),
                round(swerve_sample.module_forces_y[1]),
                round(swerve_sample.module_forces_y[2]),
                round(swerve_sample.module_forces_y[3]),
            ],
        }
    }
}
impl From<SwerveTrajectorySample> for Sample {
    fn from(value: SwerveTrajectorySample) -> Self {
        Self::from(&value)
    }
}

impl From<&DifferentialTrajectorySample> for Sample {
    fn from(differential_sample: &DifferentialTrajectorySample) -> Self {
        Sample::DifferentialDrive {
<<<<<<< HEAD
            t: nudge_zero(differential_sample.timestamp),
            x: nudge_zero(differential_sample.x),
            y: nudge_zero(differential_sample.y),
            heading: nudge_zero(differential_sample.heading),
            vl: nudge_zero(differential_sample.velocity_l),
            vr: nudge_zero(differential_sample.velocity_r),
            omega: nudge_zero(differential_sample.omega),
            al: nudge_zero(differential_sample.acceleration_l),
            ar: nudge_zero(differential_sample.acceleration_r),
            fl: nudge_zero(differential_sample.force_l),
            fr: nudge_zero(differential_sample.force_r),
=======
            t: round(differential_sample.timestamp),
            x: round(differential_sample.x),
            y: round(differential_sample.y),
            heading: round(differential_sample.heading),
            vl: round(differential_sample.velocity_l),
            vr: round(differential_sample.velocity_r),
            al: round(differential_sample.acceleration_l),
            ar: round(differential_sample.acceleration_r),
            fl: round(differential_sample.force_l),
            fr: round(differential_sample.force_r),
>>>>>>> a411befb
        }
    }
}
impl From<DifferentialTrajectorySample> for Sample {
    fn from(value: DifferentialTrajectorySample) -> Self {
        Self::from(&value)
    }
}

/// The type of samples in a trajectory.
#[derive(Debug, Clone, Copy, Default, Serialize, Deserialize)]
pub enum DriveType {
    /// The variant for [`Sample::Swerve`].
    #[default]
    Swerve,
    /// The variant for [`Sample::DifferentialDrive`].
    Differential,
}

/// The parameters used for generating a trajectory.
#[derive(Serialize, Deserialize, Clone, Debug)]
#[serde(rename_all = "camelCase")]
pub struct Parameters<T: SnapshottableType> {
    /// The waypoints the robot will pass through or use for initial guess.
    pub waypoints: Vec<Waypoint<T>>,
    /// The constraints on the robot's motion.
    pub constraints: Vec<Constraint<T>>,
    /// The target dt in seconds for the control interval algorithm.
    pub target_dt: T,
}

impl<T: SnapshottableType> Parameters<T> {
    #[allow(missing_docs)]
    pub fn snapshot(&self) -> Parameters<f64> {
        Parameters {
            waypoints: self.waypoints.iter().map(Waypoint::snapshot).collect(),
            constraints: self.constraints.iter().map(Constraint::snapshot).collect(),
            target_dt: self.target_dt.snapshot(),
        }
    }
}

impl<T: SnapshottableType> Parameters<T> {
    pub fn get_enabled_constraints(&self) -> Vec<&Constraint<T>> {
        self.constraints.iter().filter(|c| c.enabled).collect()
    }
}

#[derive(Serialize, Deserialize, Clone, Debug)]
#[serde(rename_all = "camelCase")]
/// The trajectory the robot will follow.
pub struct Trajectory {
    /// The sample type of this trajectory.
    /// Must match the type in samples if that list is non-empty
    /// Only None if trajectory was never generated.
    pub sample_type: Option<DriveType>,
    /// The times at which the robot will reach each waypoint.
    pub waypoints: Vec<f64>,
    /// The samples of the trajectory.
    pub samples: Vec<Sample>,
    /// The indices of samples which are associated with split waypoints.
    /// This includes 0, but the index of the last sample is never in this list even if the split toggle is set
    /// for the last waypoint
    pub splits: Vec<usize>,
}

/// A structure representing a `.traj` file.
#[derive(Serialize, Deserialize, Clone, Debug)]
#[serde(rename_all = "camelCase")]
pub struct TrajectoryFile {
    /// The name of the `.traj` file.
    /// Will always be in sync with the file name on disk.
    pub name: String,
    /// The version of the `.traj` file spec.
    pub version: u32,
    /// The snapshot of the parameters at the time of the last generation.
    pub snapshot: Option<Parameters<f64>>,
    /// The parameters used for generating the trajectory.
    pub params: Parameters<Expr>,
    /// The trajectory the robot will follow.
    pub trajectory: Trajectory,
    /// The choreo events.
    #[serde(default)]
    pub events: Vec<EventMarker>,
}

impl TrajectoryFile {
    /// The file extension to use when writing this file to disk.
    pub const EXTENSION: &'static str = "traj";

    /// Create a new `TrajectoryFile` from a json string.
    ///
    /// # Errors
    /// - [`crate::ChoreoError::Json`] if the json string is invalid.
    pub fn from_content(content: &str) -> crate::ChoreoResult<TrajectoryFile> {
        let val = upgrade_traj_file(serde_json::from_str(content)?)?;
        serde_json::from_value(val).map_err(Into::into)
    }
}

#[derive(Debug, Clone, Serialize, Deserialize)]
#[serde(rename_all = "camelCase")]
pub struct EventMarkerData {
    pub target: Option<usize>,
    pub target_timestamp: Option<f64>,
    pub offset: Expr,
}

#[derive(Debug, Clone, Serialize, Deserialize)]
#[serde(rename_all = "camelCase")]
pub struct EventMarker {
    pub name: String,
    pub from: EventMarkerData,
    pub event: Option<PplibCommand>,
}

#[derive(Debug, Clone, Serialize, Deserialize)]
#[serde(rename_all = "camelCase", tag = "type", content = "data")]
pub enum PplibCommand {
    Named {
        name: String,
    },
    #[serde(rename_all = "camelCase")]
    Wait {
        wait_time: Expr,
    },
    Sequential {
        commands: Vec<PplibCommand>,
    },
    Parallel {
        commands: Vec<PplibCommand>,
    },
    Race {
        commands: Vec<PplibCommand>,
    },
    Deadline {
        commands: Vec<PplibCommand>,
    },
}<|MERGE_RESOLUTION|>--- conflicted
+++ resolved
@@ -327,30 +327,17 @@
 impl From<&DifferentialTrajectorySample> for Sample {
     fn from(differential_sample: &DifferentialTrajectorySample) -> Self {
         Sample::DifferentialDrive {
-<<<<<<< HEAD
-            t: nudge_zero(differential_sample.timestamp),
-            x: nudge_zero(differential_sample.x),
-            y: nudge_zero(differential_sample.y),
-            heading: nudge_zero(differential_sample.heading),
-            vl: nudge_zero(differential_sample.velocity_l),
-            vr: nudge_zero(differential_sample.velocity_r),
-            omega: nudge_zero(differential_sample.omega),
-            al: nudge_zero(differential_sample.acceleration_l),
-            ar: nudge_zero(differential_sample.acceleration_r),
-            fl: nudge_zero(differential_sample.force_l),
-            fr: nudge_zero(differential_sample.force_r),
-=======
             t: round(differential_sample.timestamp),
             x: round(differential_sample.x),
             y: round(differential_sample.y),
             heading: round(differential_sample.heading),
             vl: round(differential_sample.velocity_l),
             vr: round(differential_sample.velocity_r),
+            omega: round(differential_sample.omega),
             al: round(differential_sample.acceleration_l),
             ar: round(differential_sample.acceleration_r),
             fl: round(differential_sample.force_l),
             fr: round(differential_sample.force_r),
->>>>>>> a411befb
         }
     }
 }
