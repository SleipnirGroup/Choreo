--- conflicted
+++ resolved
@@ -41,10 +41,7 @@
   void wpt_linear_acceleration_max_magnitude(size_t index, double magnitude);
   void wpt_point_at(size_t index, double field_point_x, double field_point_y,
                     double heading_tolerance, bool flip);
-<<<<<<< HEAD
   void wpt_keep_in_circle(size_t index, double field_point_x, double field_point_y, double keep_in_radius);
-=======
->>>>>>> b4a690f0
 
   void sgmt_linear_velocity_direction(size_t from_index, size_t to_index,
                                       double angle);
@@ -57,11 +54,8 @@
                                               double magnitude);
   void sgmt_point_at(size_t from_index, size_t to_index, double field_point_x,
                      double field_point_y, double heading_tolerance, bool flip);
-<<<<<<< HEAD
   void sgmt_keep_in_circle(size_t from_index, size_t to_index, double field_point_x,
                                      double field_point_y, double keep_in_radius);
-=======
->>>>>>> b4a690f0
 
   void sgmt_circle_obstacle(size_t from_index, size_t to_index, double x,
                             double y, double radius);
@@ -103,6 +97,7 @@
   void wpt_linear_acceleration_max_magnitude(size_t index, double magnitude);
   void wpt_point_at(size_t index, double field_point_x, double field_point_y,
                     double heading_tolerance, bool flip);
+                    double heading_tolerance, bool flip);
 
   void sgmt_linear_velocity_direction(size_t from_index, size_t to_index,
                                       double angle);
