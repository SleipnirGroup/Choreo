--- conflicted
+++ resolved
@@ -9,11 +9,6 @@
  - Navigate to the root directory of the project.
  - `npm install` and `npm run dev`
 
-<<<<<<< HEAD
-## To Deploy to Github Pages
- - `npm run deploy`
- - CI coming soon
-=======
 ## Physical input parameters
 The trajectory optimizer depends upon the following user-specificed parameters, which are entered in the Robot Configuration panel.
  - **Mass** [kg]: The mass of the robot with battery and bumpers
@@ -31,5 +26,4 @@
  - Physical experimentation
  - System Identification methods
  
- If none of these techniques are possible, a reasonable estimate of MoI would be `mass * length * width / 6` based on the assumption of a rectangle of uniformly-distributed mass.
->>>>>>> c30b7086
+ If none of these techniques are possible, a reasonable estimate of MoI would be `mass * length * width / 6` based on the assumption of a rectangle of uniformly-distributed mass.