--- conflicted
+++ resolved
@@ -8,7 +8,7 @@
       fail-fast: false
       matrix:
         include:
-          - container: wpilib/roborio-cross-ubuntu:2025-22.04
+          - container: wpilib/roborio-cross-ubuntu:2024-22.04
             artifact-name: Athena
             build-options: -Ponlylinuxathena
 
@@ -158,7 +158,6 @@
       - name: Combine
         run: ./gradlew publish -Pthirdparty
         working-directory: combiner
-<<<<<<< HEAD
 
       - name: Checkout ChoreoLib repository
         uses: actions/checkout@v4
@@ -182,8 +181,6 @@
         with:
           token: ${{ secrets.CHOREO_RELEASE_PAT }}
           path: ./ChoreoLib
-=======
->>>>>>> 826b7945
       - uses: actions/upload-artifact@v4
         with:
           name: ChoreoLib-Maven
