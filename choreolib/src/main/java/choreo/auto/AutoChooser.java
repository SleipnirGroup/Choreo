--- conflicted
+++ resolved
@@ -39,22 +39,9 @@
  * RobotModeTriggers.autonomous.whileTrue(chooser.autoSchedulingCmd());</code>
  */
 public class AutoChooser {
-<<<<<<< HEAD
-  /** A function that generates an {@link AutoRoutine} from an {@link AutoFactory}. */
-  public static interface AutoRoutineGenerator extends Function<AutoFactory, AutoRoutine> {
-    /** A generator that returns an auto routine that does nothing */
-    static final AutoRoutineGenerator NONE = factory -> AutoFactory.VOID_ROUTINE;
-  }
-
-  private static final String NONE_NAME = "Nothing";
-
-  private static final Alert notAnOption =
-      AlertUtil.alert("Selected an auto that isn't an option", kError);
-=======
   static final String NONE_NAME = "__Nothing__";
   private static final Alert selectedNonexistentAuto =
-      Choreo.alert("Selected an auto that isn't an option", kError);
->>>>>>> 53d213e4
+      AlertUtil.alert("Selected an auto that isn't an option", kError);
 
   private final HashMap<String, Supplier<Command>> autoRoutines =
       new HashMap<>(Map.of(NONE_NAME, Commands::none));
