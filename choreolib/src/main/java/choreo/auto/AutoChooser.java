--- conflicted
+++ resolved
@@ -229,7 +229,6 @@
   }
 
   /**
-<<<<<<< HEAD
    * Gets a Command that runs the latest selected auto routine,
    * stopping when the selected routine finishes.
    * This Command can directly be bound to a trigger, like so:
@@ -246,13 +245,14 @@
     // .asProxy() not needed; requirements are dynamically allocated
     // via triggers, and are not part of the routine command itself
     return Commands.defer(() -> getSelectedAutoRoutine().cmd(), Set.of());
-=======
+  }
+  
+  /**
    * Get the {@link AutoFactory} used by this chooser.
    *
    * @return The {@link AutoFactory} used by this chooser.
    */
   public AutoFactory factory() {
     return factory;
->>>>>>> bf993635
   }
 }