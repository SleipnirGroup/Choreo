--- conflicted
+++ resolved
@@ -399,23 +399,6 @@
   }
 
   /**
-<<<<<<< HEAD
-=======
-   * Creates an {@link AutoRoutine} with the name of the command. The command is the bound to the
-   * routine's enabled trigger. This is useful for adding a {@link Command} composition based auto
-   * to the {@link choreo.auto.AutoChooser}.
-   *
-   * @param cmd The command to bind to the routine.
-   * @return A new auto routine.
-   */
-  AutoRoutine commandAsAutoRoutine(Command cmd) {
-    AutoRoutine routine = newRoutine(cmd.getName());
-    routine.active().whileTrue(cmd);
-    return routine;
-  }
-
-  /**
->>>>>>> 00c6049c
    * Binds a command to an event in all trajectories created after this point.
    *
    * @param name The name of the trajectory to bind the command to.
