// Copyright (c) Choreo contributors

package choreo.auto;

import choreo.Choreo;
import choreo.Choreo.TrajectoryCache;
import choreo.Choreo.TrajectoryLogger;
import choreo.trajectory.SwerveSample;
import choreo.trajectory.Trajectory;
import choreo.trajectory.TrajectorySample;
import edu.wpi.first.math.geometry.Pose2d;
import edu.wpi.first.wpilibj.DriverStation;
import edu.wpi.first.wpilibj.RobotBase;
import edu.wpi.first.wpilibj.event.EventLoop;
import edu.wpi.first.wpilibj2.command.Command;
import edu.wpi.first.wpilibj2.command.Commands;
import edu.wpi.first.wpilibj2.command.Subsystem;
import edu.wpi.first.wpilibj2.command.button.Trigger;
import java.util.HashMap;
import java.util.List;
import java.util.Optional;
import java.util.function.BiConsumer;
import java.util.function.BooleanSupplier;
import java.util.function.Supplier;

/**
 * A factory used to create {@link AutoRoutine}s and {@link AutoTrajectory}s.
 *
 * @see <a href="https://sleipnirgroup.github.io/Choreo/choreolib/auto-routines">Auto Routine
 *     Docs</a>
 */
public class AutoFactory {
  static final AutoRoutine VOID_ROUTINE =
      new AutoRoutine("VOID-ROUTINE") {
        private final EventLoop loop = new EventLoop();

        @Override
        public Command cmd() {
          return Commands.none().withName("VoidAutoRoutine");
        }

        @Override
        public Command cmd(BooleanSupplier _finishCondition) {
          return cmd();
        }

        @Override
        public void poll() {}

        @Override
        public void reset() {}

        @Override
<<<<<<< HEAD
        public boolean isMostRecentTrajectory(AutoTrajectory trajectory) {
          return false;
        }

        @Override
        public Trigger enabled() {
=======
        public Trigger running() {
>>>>>>> 453a0c82
          return new Trigger(loop, () -> false);
        }
      };

  /** A class used to bind commands to events in all trajectories created by this factory. */
  public static class AutoBindings {
    private HashMap<String, Command> bindings = new HashMap<>();

    /** Default constructor. */
    public AutoBindings() {}

    /**
     * Binds a command to an event in all trajectories created by the factory using this bindings.
     *
     * @param name The name of the event to bind the command to.
     * @param cmd The command to bind to the event.
     * @return The bindings object for chaining.
     */
    public AutoBindings bind(String name, Command cmd) {
      bindings.put(name, cmd);
      return this;
    }

    private void merge(AutoBindings other) {
      if (other == null) {
        return;
      }
      bindings.putAll(other.bindings);
    }

    /**
     * Gets the bindings map.
     *
     * @return The bindings map.
     */
    HashMap<String, Command> getBindings() {
      return bindings;
    }
  }

  private final TrajectoryCache trajectoryCache = new TrajectoryCache();
  private final Supplier<Pose2d> poseSupplier;
  private final BiConsumer<Pose2d, ? extends TrajectorySample<?>> controller;
  private final BooleanSupplier mirrorTrajectory;
  private final Subsystem driveSubsystem;
  private final AutoBindings bindings = new AutoBindings();
  private final Optional<TrajectoryLogger<? extends TrajectorySample<?>>> trajectoryLogger;

  /**
   * Its recommended to use the {@link Choreo#createAutoFactory} to create a new instance of this
   * class.
   *
   * @param <SampleType> {@link Choreo#createAutoFactory}
   * @param poseSupplier {@link Choreo#createAutoFactory}
   * @param controller {@link Choreo#createAutoFactory}
   * @param mirrorTrajectory {@link Choreo#createAutoFactory}
   * @param driveSubsystem {@link Choreo#createAutoFactory}
   * @param bindings {@link Choreo#createAutoFactory}
   * @param trajectoryLogger {@link Choreo#createAutoFactory}
   */
  public <SampleType extends TrajectorySample<SampleType>> AutoFactory(
      Supplier<Pose2d> poseSupplier,
      BiConsumer<Pose2d, SampleType> controller,
      BooleanSupplier mirrorTrajectory,
      Subsystem driveSubsystem,
      AutoBindings bindings,
      Optional<TrajectoryLogger<SampleType>> trajectoryLogger) {
    this.poseSupplier = poseSupplier;
    this.controller = controller;
    this.mirrorTrajectory = mirrorTrajectory;
    this.driveSubsystem = driveSubsystem;
    this.bindings.merge(bindings);
    this.trajectoryLogger =
        trajectoryLogger.map(logger -> (TrajectoryLogger<? extends TrajectorySample<?>>) logger);
  }

  /**
   * Creates a new {@link AutoRoutine}.
   *
   * @param name The name of the {@link AutoRoutine}.
   * @return A new {@link AutoRoutine}.
   * @see #voidRoutine
   */
  public AutoRoutine newRoutine(String name) {
    // Clear cache in simulation to allow a form of "hot-reloading" trajectories
    if (RobotBase.isSimulation()) {
      clearCache();
    }

    return new AutoRoutine(name);
  }

  /**
   * An {@link AutoRoutine} that cannot have any side-effects, it stores no state and does nothing
   * when polled.
   *
   * @return A void {@link AutoRoutine}.
   * @see #newRoutine
   */
  public AutoRoutine voidRoutine() {
    return VOID_ROUTINE;
  }

  /**
   * Creates a new {@link AutoTrajectory} to be used in an auto routine.
   *
   * @param trajectoryName The name of the trajectory to use.
   * @param routine The {@link AutoRoutine} to register this trajectory under.
   * @return A new {@link AutoTrajectory}.
   */
  public AutoTrajectory trajectory(String trajectoryName, AutoRoutine routine) {
    Optional<? extends Trajectory<?>> optTrajectory =
        trajectoryCache.loadTrajectory(trajectoryName);
    Trajectory<?> trajectory;
    if (optTrajectory.isPresent()) {
      trajectory = optTrajectory.get();
    } else {
      DriverStation.reportError("Could not load trajectory: " + trajectoryName, false);
      trajectory = new Trajectory<SwerveSample>(trajectoryName, List.of(), List.of(), List.of());
    }
    return trajectory(trajectory, routine);
  }

  /**
   * Creates a new {@link AutoTrajectory} to be used in an auto routine.
   *
   * @param trajectoryName The name of the trajectory to use.
   * @param splitIndex The index of the split trajectory to use.
   * @param routine The {@link AutoRoutine} to register this trajectory under.
   * @return A new {@link AutoTrajectory}.
   */
  public AutoTrajectory trajectory(
      String trajectoryName, final int splitIndex, AutoRoutine routine) {
    Optional<? extends Trajectory<?>> optTrajectory =
        trajectoryCache.loadTrajectory(trajectoryName, splitIndex);
    Trajectory<?> trajectory;
    if (optTrajectory.isPresent()) {
      trajectory = optTrajectory.get();
    } else {
      DriverStation.reportError("Could not load trajectory: " + trajectoryName, false);
      trajectory = new Trajectory<SwerveSample>(trajectoryName, List.of(), List.of(), List.of());
    }
    return trajectory(trajectory, routine);
  }

  /**
   * Creates a new {@link AutoTrajectory} to be used in an auto routine.
   *
   * @param <SampleType> The type of the trajectory samples.
   * @param trajectory The trajectory to use.
   * @param routine The {@link AutoRoutine} to register this trajectory under.
   * @return A new {@link AutoTrajectory}.
   */
  @SuppressWarnings("unchecked")
  public <SampleType extends TrajectorySample<SampleType>> AutoTrajectory trajectory(
      Trajectory<SampleType> trajectory, AutoRoutine routine) {
    // type solidify everything
    final Trajectory<SampleType> solidTrajectory = trajectory;
    final BiConsumer<Pose2d, SampleType> solidController =
        (BiConsumer<Pose2d, SampleType>) this.controller;
    final Optional<TrajectoryLogger<SampleType>> solidLogger =
        this.trajectoryLogger.map(logger -> (TrajectoryLogger<SampleType>) logger);
    return new AutoTrajectory(
        trajectory.name(),
        solidTrajectory,
        poseSupplier,
        solidController,
        mirrorTrajectory,
        solidLogger,
        driveSubsystem,
        routine,
        bindings);
  }

  /**
   * Creates a new {@link AutoTrajectory} command to be used in an auto routine.
   *
   * <p><b>Important </b>
   *
   * <p>{@link #trajectoryCommand} and {@link #trajectory} methods should not be mixed in the same
   * auto routine. {@link #trajectoryCommand} is used as an escape hatch for teams that don't need
   * the benefits of the {@link #trajectory} method and its {@link Trigger} API. {@link
   * #trajectoryCommand} does not invoke bindings added via calling {@link #bind} or {@link
   * AutoBindings} passed into the factory constructor.
   *
   * @param trajectoryName The name of the trajectory to use.
   * @return A new {@link AutoTrajectory}.
   */
  public Command trajectoryCommand(String trajectoryName) {
    return trajectory(trajectoryName, VOID_ROUTINE).cmd();
  }

  /**
   * Creates a new {@link AutoTrajectory} command to be used in an auto routine.
   *
   * <p><b>Important </b>
   *
   * <p>{@link #trajectoryCommand} and {@link #trajectory} methods should not be mixed in the same
   * auto routine. {@link #trajectoryCommand} is used as an escape hatch for teams that don't need
   * the benefits of the {@link #trajectory} method and its {@link Trigger} API. {@link
   * #trajectoryCommand} does not invoke bindings added via calling {@link #bind} or {@link
   * AutoBindings} passed into the factory constructor.
   *
   * @param trajectoryName The name of the trajectory to use.
   * @param splitIndex The index of the split trajectory to use.
   * @return A new {@link AutoTrajectory}.
   */
  public Command trajectoryCommand(String trajectoryName, final int splitIndex) {
    return trajectory(trajectoryName, splitIndex, VOID_ROUTINE).cmd();
  }

  /**
   * Creates a new {@link AutoTrajectory} command to be used in an auto routine.
   *
   * <p><b>Important </b>
   *
   * <p>{@link #trajectoryCommand} and {@link #trajectory} methods should not be mixed in the same
   * auto routine. {@link #trajectoryCommand} is used as an escape hatch for teams that don't need
   * the benefits of the {@link #trajectory} method and its {@link Trigger} API. {@link
   * #trajectoryCommand} does not invoke bindings added via calling {@link #bind} or {@link
   * AutoBindings} passed into the factory constructor.
   *
   * @param <SampleType> The type of the trajectory samples.
   * @param trajectory The trajectory to use.
   * @return A new {@link AutoTrajectory}.
   */
  public <SampleType extends TrajectorySample<SampleType>> Command trajectoryCommand(
      Trajectory<SampleType> trajectory) {
    return trajectory(trajectory, VOID_ROUTINE).cmd();
  }

  /**
   * Creates an {@link AutoRoutine} with the name of the command. The command is the bound to the
   * routine's enabled trigger. This is useful for adding a {@link Command} composition based auto
   * to the {@link choreo.auto.AutoChooser}.
   *
   * @param cmd The command to bind to the routine.
   * @return A new auto routine.
   */
  public AutoRoutine commandAsAutoRoutine(Command cmd) {
    AutoRoutine routine = newRoutine(cmd.getName());
    routine.running().onTrue(cmd);
    return routine;
  }

  /**
   * Binds a command to an event in all trajectories created after this point.
   *
   * @param name The name of the trajectory to bind the command to.
   * @param cmd The command to bind to the trajectory.
   */
  public void bind(String name, Command cmd) {
    bindings.bind(name, cmd);
  }

  /**
   * The {@link AutoFactory} caches trajectories with a {@link TrajectoryCache} to avoid reloading
   * the same trajectory multiple times. This can have the side effect of keeping a single copy of
   * every trajectory ever loaded in memory aslong as the factory is loaded. This method clears the
   * cache of all trajectories.
   *
   * <p><b>Usage Note:</b>
   *
   * <p>Never clearing the cache is unlikely to have an impact on the robots performance on a rio 2
   */
  public void clearCache() {
    trajectoryCache.clear();
  }
}<|MERGE_RESOLUTION|>--- conflicted
+++ resolved
@@ -51,16 +51,7 @@
         public void reset() {}
 
         @Override
-<<<<<<< HEAD
-        public boolean isMostRecentTrajectory(AutoTrajectory trajectory) {
-          return false;
-        }
-
-        @Override
-        public Trigger enabled() {
-=======
         public Trigger running() {
->>>>>>> 453a0c82
           return new Trigger(loop, () -> false);
         }
       };
