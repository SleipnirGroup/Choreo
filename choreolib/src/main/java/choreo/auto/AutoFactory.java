--- conflicted
+++ resolved
@@ -278,11 +278,7 @@
    * @return A new {@link AutoTrajectory}.
    */
   public Command trajectoryCmd(String trajectoryName) {
-<<<<<<< HEAD
-    return trajectory(trajectoryName, voidRoutine).cmd();
-=======
     return trajectory(trajectoryName, voidRoutine, false).cmd();
->>>>>>> 47d2cd6e
   }
 
   /**
@@ -301,11 +297,7 @@
    * @return A new {@link AutoTrajectory}.
    */
   public Command trajectoryCmd(String trajectoryName, final int splitIndex) {
-<<<<<<< HEAD
-    return trajectory(trajectoryName, splitIndex, voidRoutine).cmd();
-=======
     return trajectory(trajectoryName, splitIndex, voidRoutine, false).cmd();
->>>>>>> 47d2cd6e
   }
 
   /**
