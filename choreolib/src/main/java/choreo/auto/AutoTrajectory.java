// Copyright (c) Choreo contributors

package choreo.auto;

import static edu.wpi.first.wpilibj.Alert.AlertType.kError;

import choreo.Choreo.TrajectoryLogger;
import choreo.auto.AutoFactory.AllianceContext;
import choreo.auto.AutoFactory.AutoBindings;
import choreo.trajectory.DifferentialSample;
import choreo.trajectory.SwerveSample;
import choreo.trajectory.Trajectory;
import choreo.trajectory.TrajectorySample;
import choreo.util.ChoreoAlert;
import choreo.util.ChoreoAlert.MultiAlert;
import choreo.util.ChoreoAllianceFlipUtil;
import edu.wpi.first.math.geometry.Pose2d;
import edu.wpi.first.math.geometry.Rotation2d;
import edu.wpi.first.math.geometry.Translation2d;
import edu.wpi.first.wpilibj.Alert;
import edu.wpi.first.wpilibj.Timer;
import edu.wpi.first.wpilibj2.command.Command;
import edu.wpi.first.wpilibj2.command.Commands;
import edu.wpi.first.wpilibj2.command.FunctionalCommand;
import edu.wpi.first.wpilibj2.command.Subsystem;
import edu.wpi.first.wpilibj2.command.button.Trigger;
import java.util.Optional;
import java.util.function.BooleanSupplier;
import java.util.function.Consumer;
import java.util.function.Supplier;

/**
 * A class that represents a trajectory that can be used in an autonomous routine and have triggers
 * based off of it.
 */
public class AutoTrajectory {
  // For any devs looking through this class wondering
  // about all the type casting and `?` for generics it's intentional.
  // My goal was to make the sample type minimally leak into user code
  // so you don't have to retype the sample type everywhere in your auto
  // code. This also makes the places with generics exposed to users few
  // and far between. This helps with more novice users

  private static final MultiAlert triggerTimeNegative =
      ChoreoAlert.multiAlert(causes -> "Trigger time cannot be negative for " + causes, kError);
  private static final MultiAlert triggerTimeAboveMax =
      ChoreoAlert.multiAlert(
          causes -> "Trigger time cannot be greater than total trajectory time for " + causes + ".",
          kError);
  private static final MultiAlert eventNotFound =
      ChoreoAlert.multiAlert(causes -> "Event Markers " + causes + " not found.", kError);
  private static final MultiAlert noSamples =
      ChoreoAlert.multiAlert(causes -> "Trajectories " + causes + " have no samples.", kError);
  private static final MultiAlert noInitialPose =
      ChoreoAlert.multiAlert(
          causes -> "Unable to get initial pose for trajectories " + causes + ".", kError);
  private static final Alert allianceNotReady =
      ChoreoAlert.alert("Alliance used but not ready", kError);

  private final String name;
  private final Trajectory<? extends TrajectorySample<?>> trajectory;
  private final TrajectoryLogger<? extends TrajectorySample<?>> trajectoryLogger;
  private final Supplier<Pose2d> poseSupplier;
  private final Consumer<Pose2d> resetOdometry;
  private final Consumer<? extends TrajectorySample<?>> controller;
  private final AllianceContext allianceCtx;
  private final Timer timer = new Timer();
  private final Subsystem driveSubsystem;
  private final AutoRoutine routine;

  /**
   * A way to create slightly less triggers for many actions. Not static as to not leak triggers
   * made here into another static EventLoop.
   */
  private final Trigger offTrigger;

  /** If this trajectory us currently running */
  private boolean isActive = false;

  /** If the trajectory ran to completion */
  private boolean isCompleted = false;

  /**
   * Constructs an AutoTrajectory.
   *
   * @param name The trajectory name.
   * @param trajectory The trajectory samples.
   * @param poseSupplier The pose supplier.
   * @param controller The controller function.
   * @param allianceCtx The alliance context.
   * @param trajectoryLogger Optional trajectory logger.
   * @param driveSubsystem Drive subsystem.
   * @param routine Event loop.
   * @param bindings {@link AutoFactory}
   */
  <SampleType extends TrajectorySample<SampleType>> AutoTrajectory(
      String name,
      Trajectory<SampleType> trajectory,
      Supplier<Pose2d> poseSupplier,
      Consumer<Pose2d> resetOdometry,
      Consumer<SampleType> controller,
      AllianceContext allianceCtx,
      TrajectoryLogger<SampleType> trajectoryLogger,
      Subsystem driveSubsystem,
      AutoRoutine routine,
      AutoBindings bindings) {
    this.name = name;
    this.trajectory = trajectory;
    this.poseSupplier = poseSupplier;
    this.resetOdometry = resetOdometry;
    this.controller = controller;
    this.allianceCtx = allianceCtx;
    this.driveSubsystem = driveSubsystem;
    this.routine = routine;
    this.offTrigger = new Trigger(routine.loop(), () -> false);
    this.trajectoryLogger = trajectoryLogger;

    bindings.getBindings().forEach((key, value) -> active().and(atTime(key)).onTrue(value));
  }

  @SuppressWarnings("unchecked")
  private void logTrajectory(boolean starting) {
    var sampleOpt = trajectory.getInitialSample(false);
    if (sampleOpt.isEmpty()) {
      return;
    }
    var sample = sampleOpt.get();
    if (sample instanceof SwerveSample) {
      TrajectoryLogger<SwerveSample> swerveLogger =
          (TrajectoryLogger<SwerveSample>) trajectoryLogger;
      Trajectory<SwerveSample> swerveTrajectory = (Trajectory<SwerveSample>) trajectory;
      swerveLogger.accept(swerveTrajectory, starting);
    } else if (sample instanceof DifferentialSample) {
      TrajectoryLogger<DifferentialSample> differentialLogger =
          (TrajectoryLogger<DifferentialSample>) trajectoryLogger;
      Trajectory<DifferentialSample> differentialTrajectory =
          (Trajectory<DifferentialSample>) trajectory;
      differentialLogger.accept(differentialTrajectory, starting);
    }
    ;
  }

  private void cmdInitialize() {
    timer.restart();
    isActive = true;
    isCompleted = false;
    logTrajectory(true);
  }

  @SuppressWarnings("unchecked")
  private void cmdExecute() {
    if (!allianceCtx.allianceKnownOrIgnored()) {
      allianceNotReady.set(true);
      return;
    }
    var sampleOpt = trajectory.sampleAt(timer.get(), allianceCtx.doFlip());
    if (sampleOpt.isEmpty()) {
      return;
    }
    var sample = sampleOpt.get();
    if (sample instanceof SwerveSample swerveSample) {
      var swerveController = (Consumer<SwerveSample>) this.controller;
      swerveController.accept(swerveSample);
    } else if (sample instanceof DifferentialSample differentialSample) {
      var differentialController = (Consumer<DifferentialSample>) this.controller;
      differentialController.accept(differentialSample);
    }
  }

  private void cmdEnd(boolean interrupted) {
    timer.stop();
    isActive = false;
    isCompleted = !interrupted;
    cmdExecute(); // will force the controller to be fed the final sample
    logTrajectory(false);
  }

  private boolean cmdIsFinished() {
<<<<<<< HEAD
    return timer.get() > trajectory.getTotalTime();
=======
    return timer.get() > trajectory.getTotalTime() || !routine.isActive;
>>>>>>> 47d2cd6e
  }

  /**
   * Creates a command that allocates the drive subsystem and follows the trajectory using the
   * factories control function
   *
   * @return The command that will follow the trajectory
   */
  public Command cmd() {
    // if the trajectory is empty, return a command that will print an error
    if (trajectory.samples().isEmpty()) {
      return driveSubsystem.runOnce(() -> noSamples.addCause(name)).withName("Trajectory_" + name);
    }
    return new FunctionalCommand(
            this::cmdInitialize,
            this::cmdExecute,
            this::cmdEnd,
            this::cmdIsFinished,
            driveSubsystem)
        .withName("Trajectory_" + name);
  }

  /**
   * Creates a command that resets the robot's odometry to the start of this trajectory.
   *
   * @return A command that resets the robot's odometry.
   */
  public Command resetOdometry() {
    return Commands.either(
            Commands.runOnce(() -> resetOdometry.accept(getInitialPose().get()), driveSubsystem),
            Commands.runOnce(
                    () -> {
                      noInitialPose.addCause(name);
                      routine.kill();
                    })
                .andThen(driveSubsystem.run(() -> {})),
            () -> getInitialPose().isPresent())
        .withName("Trajectory_ResetOdometry_" + name);
  }

  /**
   * Will get the underlying {@link Trajectory} object.
   *
   * <p><b>WARNING:</b> This method is not type safe and should be used with caution. The sample
   * type of the trajectory should be known before calling this method.
   *
   * @param <SampleType> The type of the trajectory samples.
   * @return The underlying {@link Trajectory} object.
   */
  @SuppressWarnings("unchecked")
  public <SampleType extends TrajectorySample<SampleType>>
      Trajectory<SampleType> getRawTrajectory() {
    return (Trajectory<SampleType>) trajectory;
  }

  /**
   * Will get the starting pose of the trajectory.
   *
   * <p>This position is flipped if alliance flipping is enabled and the alliance supplier returns
   * Red.
   *
   * <p>This method returns an empty Optional if the trajectory is empty. This method returns an
   * empty Optional if alliance flipping is enabled and the alliance supplier returns an empty
   * Optional.
   *
   * @return The starting pose
   */
  public Optional<Pose2d> getInitialPose() {
    if (!allianceCtx.allianceKnownOrIgnored()) {
      allianceNotReady.set(true);
      return Optional.empty();
    }
    return trajectory.getInitialPose(allianceCtx.doFlip());
  }

  /**
   * Will get the ending pose of the trajectory.
   *
   * <p>This position is flipped if alliance flipping is enabled and the alliance supplier returns
   * Red.
   *
   * <p>This method returns an empty Optional if the trajectory is empty. This method returns an
   * empty Optional if alliance flipping is enabled and the alliance supplier returns an empty
   * Optional.
   *
   * @return The starting pose
   */
  public Optional<Pose2d> getFinalPose() {
    if (!allianceCtx.allianceKnownOrIgnored()) {
      allianceNotReady.set(true);
      return Optional.empty();
    }
    return trajectory.getFinalPose(allianceCtx.doFlip());
  }

  /**
   * Returns a trigger that is true while the trajectory is scheduled.
   *
   * @return A trigger that is true while the trajectory is scheduled.
   */
  public Trigger active() {
    return new Trigger(routine.loop(), () -> this.isActive && routine.active().getAsBoolean());
  }

  /**
   * Returns a trigger that is true while the command is not scheduled.
   *
   * <p>The same as calling <code>active().negate()</code>.
   *
   * @return A trigger that is true while the command is not scheduled.
   */
  public Trigger inactive() {
    return active().negate();
  }

  /**
   * Returns a trigger that rises to true when the trajectory ends and falls after one pulse.
   *
   * <p>This is different from inactive() in a few ways.
   *
   * <ul>
   *   <li>This will never be true if the trajectory is interrupted
   *   <li>This will never be true before the trajectory is run
   *   <li>This will fall the next cycle after the trajectory ends
   * </ul>
   *
   * <p>Why does the trigger need to fall?
   *
   * <pre><code>
   * //Lets say we had this code segment
   * Trigger hasGamepiece = ...;
   * Trigger noGamepiece = hasGamepiece.negate();
   *
   * AutoTrajectory rushMidTraj = ...;
   * AutoTrajectory goShootGamepiece = ...;
   * AutoTrajectory pickupAnotherGamepiece = ...;
   *
   * routine.enabled().onTrue(rushMidTraj.cmd());
   *
   * rushMidTraj.done(10).and(noGamepiece).onTrue(pickupAnotherGamepiece.cmd());
   * rushMidTraj.done(10).and(hasGamepiece).onTrue(goShootGamepiece.cmd());
   *
   * // If done never falls when a new trajectory is scheduled
   * // then these triggers leak into the next trajectory, causing the next note pickup
   * // to trigger goShootGamepiece.cmd() even if we no longer care about these checks
   * </code></pre>
   *
   * @param cyclesToDelay The number of cycles to delay the trigger from rising to true.
   * @return A trigger that is true when the trajectory is finished.
   */
  public Trigger done(int cyclesToDelay) {
    BooleanSupplier checker =
        new BooleanSupplier() {
          /** The last used value for trajectory completeness */
          boolean lastCompleteness = false;

          /** The cycle to be true for */
          int cycleTarget = -1;

          @Override
          public boolean getAsBoolean() {
            if (!isCompleted) {
              // update last seen value
              lastCompleteness = false;
              return false;
            }
            if (!lastCompleteness && isCompleted) {
              // if just flipped to completed update last seen value
              // and store the cycleTarget based of the current cycle
              lastCompleteness = true;
              cycleTarget = routine.pollCount() + cyclesToDelay;
            }
            // finally if check the cycle matches the target
            return routine.pollCount() == cycleTarget;
          }
        };
    return inactive().and(new Trigger(routine.loop(), checker));
  }

  /**
   * Returns a trigger that rises to true when the trajectory ends and falls after one pulse.
   *
   * <p>This is different from inactive() in a few ways.
   *
   * <ul>
   *   <li>This will never be true if the trajectory is interrupted
   *   <li>This will never be true before the trajectory is run
   *   <li>This will fall the next cycle after the trajectory ends
   * </ul>
   *
   * <p>Why does the trigger need to fall?
   *
   * <pre><code>
   * //Lets say we had this code segment
   * Trigger hasGamepiece = ...;
   * Trigger noGamepiece = hasGamepiece.negate();
   *
   * AutoTrajectory rushMidTraj = ...;
   * AutoTrajectory goShootGamepiece = ...;
   * AutoTrajectory pickupAnotherGamepiece = ...;
   *
   * routine.enabled().onTrue(rushMidTraj.cmd());
   *
   * rushMidTraj.done().and(noGamepiece).onTrue(pickupAnotherGamepiece.cmd());
   * rushMidTraj.done().and(hasGamepiece).onTrue(goShootGamepiece.cmd());
   *
   * // If done never falls when a new trajectory is scheduled
   * // then these triggers leak into the next trajectory, causing the next note pickup
   * // to trigger goShootGamepiece.cmd() even if we no longer care about these checks
   * </code></pre>
   *
   * @return A trigger that is true when the trajectory is finished.
   */
  public Trigger done() {
    return done(0);
  }

  /**
   * Returns a trigger that will go true for 1 cycle when the desired time has elapsed
   *
   * @param timeSinceStart The time since the command started in seconds.
   * @return A trigger that is true when timeSinceStart has elapsed.
   */
  public Trigger atTime(double timeSinceStart) {
    // The timer should never be negative so report this as a warning
    if (timeSinceStart < 0) {
      triggerTimeNegative.addCause(name);
      return offTrigger;
    }

    // The timer should never exceed the total trajectory time so report this as a warning
    if (timeSinceStart > trajectory.getTotalTime()) {
      triggerTimeAboveMax.addCause(name);
      return offTrigger;
    }

    // Make the trigger only be high for 1 cycle when the time has elapsed,
    // this is needed for better support of multi-time triggers for multi events
    return new Trigger(
        routine.loop(),
        new BooleanSupplier() {
          double lastTimestamp = timer.get();

          public boolean getAsBoolean() {
            double nowTimestamp = timer.get();
            try {
              return lastTimestamp < nowTimestamp && nowTimestamp >= timeSinceStart;
            } finally {
              lastTimestamp = nowTimestamp;
            }
          }
        });
  }

  /**
   * Returns a trigger that is true when the event with the given name has been reached based on
   * time.
   *
   * <p>A warning will be printed to the DriverStation if the event is not found and the trigger
   * will always be false.
   *
   * @param eventName The name of the event.
   * @return A trigger that is true when the event with the given name has been reached based on
   *     time.
   * @see <a href="https://choreo.autos/usage/editing-paths/#event-markers">Event Markers in the
   *     GUI</a>
   */
  public Trigger atTime(String eventName) {
    boolean foundEvent = false;
    Trigger trig = offTrigger;

    for (var event : trajectory.getEvents(eventName)) {
      // This could create a lot of objects, could be done a more efficient way
      // with having it all be 1 trigger that just has a list of times and checks each one each
      // cycle
      // or something like that. If choreo starts proposing memory issues we can look into this.
      trig = trig.or(atTime(event.timestamp));
      foundEvent = true;
    }

    // The user probably expects an event to exist if they're trying to do something at that event,
    // report the missing event.
    if (!foundEvent) {
      eventNotFound.addCause(name);
    }

    return trig;
  }

  private boolean withinTolerance(Rotation2d lhs, Rotation2d rhs, double toleranceRadians) {
    if (Math.abs(toleranceRadians) > Math.PI) {
      return true;
    }
    double dot = lhs.getCos() * rhs.getCos() + lhs.getSin() * rhs.getSin();
    // cos(θ) >= cos(tolerance) means |θ| <= tolerance, for tolerance in [-pi, pi], as pre-checked
    // above.
    return dot > Math.cos(toleranceRadians);
  }

  /**
   * Returns a trigger that is true when the robot is within toleranceMeters of the given pose.
   *
   * <p>The pose is flipped if alliance flipping is enabled and the alliance supplier returns Red.
   *
   * <p>While alliance flipping is enabled and the alliance supplier returns empty, the trigger will
   * return false.
   *
   * @param pose The pose to check against, unflipped.
   * @param toleranceMeters The tolerance in meters.
   * @param toleranceRadians The heading tolerance in radians.
   * @return A trigger that is true when the robot is within toleranceMeters of the given pose.
   */
  public Trigger atPose(Pose2d pose, double toleranceMeters, double toleranceRadians) {
    Pose2d flippedPose = ChoreoAllianceFlipUtil.flip(pose);
    return new Trigger(
            routine.loop(),
            () -> {
              if (allianceCtx.allianceKnownOrIgnored()) {
                final Pose2d currentPose = poseSupplier.get();
                if (allianceCtx.doFlip()) {
                  boolean transValid =
                      currentPose.getTranslation().getDistance(flippedPose.getTranslation())
                          < toleranceMeters;
                  boolean rotValid =
                      withinTolerance(
                          currentPose.getRotation(), flippedPose.getRotation(), toleranceRadians);
                  return transValid && rotValid;
                } else {
                  boolean transValid =
                      currentPose.getTranslation().getDistance(pose.getTranslation())
                          < toleranceMeters;
                  boolean rotValid =
                      withinTolerance(
                          currentPose.getRotation(), pose.getRotation(), toleranceRadians);
                  return transValid && rotValid;
                }
              } else {
                allianceNotReady.set(true);
                return false;
              }
            })
        .and(active());
  }

  /**
   * Returns a trigger that is true when the robot is within toleranceMeters and toleranceRadians of
   * the given event's pose.
   *
   * <p>A warning will be printed to the DriverStation if the event is not found and the trigger
   * will always be false.
   *
   * @param eventName The name of the event.
   * @param toleranceMeters The tolerance in meters.
   * @param toleranceRadians The heading tolerance in radians.
   * @return A trigger that is true when the robot is within toleranceMeters of the given events
   *     pose.
   * @see <a href="https://choreo.autos/usage/editing-paths/#event-markers">Event Markers in the
   *     GUI</a>
   */
  public Trigger atPose(String eventName, double toleranceMeters, double toleranceRadians) {
    boolean foundEvent = false;
    Trigger trig = offTrigger;

    for (var event : trajectory.getEvents(eventName)) {
      // This could create a lot of objects, could be done a more efficient way
      // with having it all be 1 trigger that just has a list of possess and checks each one each
      // cycle or something like that.
      // If choreo starts showing memory issues we can look into this.
      Optional<Pose2d> poseOpt =
          trajectory
              // don't mirror here because the poses are mirrored themselves
              // this also lets atPose be called before the alliance is ready
              .sampleAt(event.timestamp, false)
              .map(TrajectorySample::getPose);
      if (poseOpt.isPresent()) {
        trig = trig.or(atPose(poseOpt.get(), toleranceMeters, toleranceRadians));
        foundEvent = true;
      }
    }

    // The user probably expects an event to exist if they're trying to do something at that event,
    // report the missing event.
    if (!foundEvent) {
      eventNotFound.addCause(name);
    }

    return trig;
  }

  /**
   * Returns a trigger that is true when the robot is within toleranceMeters of the given
   * translation.
   *
   * <p>The translation is flipped if alliance flipping is enabled and the alliance supplier returns
   * Red.
   *
   * <p>While alliance flipping is enabled and the alliance supplier returns empty, the trigger will
   * return false.
   *
   * @param translation The translation to check against, unflipped.
   * @param toleranceMeters The tolerance in meters.
   * @return A trigger that is true when the robot is within toleranceMeters of the given
   *     translation.
   */
  public Trigger atTranslation(Translation2d translation, double toleranceMeters) {
    Translation2d flippedTranslation = ChoreoAllianceFlipUtil.flip(translation);
    return new Trigger(
            routine.loop(),
            () -> {
              if (allianceCtx.allianceKnownOrIgnored()) {
                final Translation2d currentTrans = poseSupplier.get().getTranslation();
                if (allianceCtx.doFlip()) {
                  return currentTrans.getDistance(flippedTranslation) < toleranceMeters;
                } else {
                  return currentTrans.getDistance(translation) < toleranceMeters;
                }
              } else {
                allianceNotReady.set(true);
                return false;
              }
            })
        .and(active());
  }

  /**
   * Returns a trigger that is true when the robot is within toleranceMeters and toleranceRadians of
   * the given event's translation.
   *
   * <p>A warning will be printed to the DriverStation if the event is not found and the trigger
   * will always be false.
   *
   * @param eventName The name of the event.
   * @param toleranceMeters The tolerance in meters.
   * @return A trigger that is true when the robot is within toleranceMeters of the given events
   *     translation.
   * @see <a href="https://choreo.autos/usage/editing-paths/#event-markers">Event Markers in the
   *     GUI</a>
   */
  public Trigger atTranslation(String eventName, double toleranceMeters) {
    boolean foundEvent = false;
    Trigger trig = offTrigger;

    for (var event : trajectory.getEvents(eventName)) {
      // This could create a lot of objects, could be done a more efficient way
      // with having it all be 1 trigger that just has a list of poses and checks each one each
      // cycle or something like that.
      // If choreo starts showing memory issues we can look into this.
      Optional<Translation2d> translationOpt =
          trajectory
              // don't mirror here because the translations are mirrored themselves
              // this also lets atTranslation be called before the alliance is ready
              .sampleAt(event.timestamp, false)
              .map(TrajectorySample::getPose)
              .map(Pose2d::getTranslation);
      if (translationOpt.isPresent()) {
        trig = trig.or(atTranslation(translationOpt.get(), toleranceMeters));
        foundEvent = true;
      }
    }

    // The user probably expects an event to exist if they're trying to do something at that event,
    // report the missing event.
    if (!foundEvent) {
      eventNotFound.addCause(name);
    }

    return trig;
  }

  /**
   * Returns an array of all the timestamps of the events with the given name.
   *
   * @param eventName The name of the event.
   * @return An array of all the timestamps of the events with the given name.
   * @see <a href="https://choreo.autos/usage/editing-paths/#event-markers">Event Markers in the
   *     GUI</a>
   */
  public double[] collectEventTimes(String eventName) {
    double[] times =
        trajectory.getEvents(eventName).stream()
            .filter(e -> e.timestamp >= 0 && e.timestamp <= trajectory.getTotalTime())
            .mapToDouble(e -> e.timestamp)
            .toArray();

    if (times.length == 0) {
      eventNotFound.addCause("collectEvents(" + eventName + ")");
    }

    return times;
  }

  /**
   * Returns an array of all the poses of the events with the given name.
   *
   * <p>The returned poses are always unflipped. If you use them in a trigger like `atPose` or
   * `atTranslation`, the library will automatically flip them if necessary. If you intend using
   * them in a different context, you can use {@link ChoreoAllianceFlipUtil#flip} to flip them.
   *
   * @param eventName The name of the event.
   * @return An array of all the poses of the events with the given name.
   * @see <a href="https://choreo.autos/usage/editing-paths/#event-markers">Event Markers in the
   *     GUI</a>
   */
  public Pose2d[] collectEventPoses(String eventName) {
    double[] times = collectEventTimes(eventName);
    Pose2d[] poses = new Pose2d[times.length];
    for (int i = 0; i < times.length; i++) {
      Pose2d pose =
          trajectory
              .sampleAt(times[i], false)
              .map(TrajectorySample::getPose)
              .get(); // the event times are guaranteed to be valid
      poses[i] = pose;
    }
    return poses;
  }

  @Override
  public boolean equals(Object obj) {
    return obj instanceof AutoTrajectory traj && name.equals(traj.name);
  }
}<|MERGE_RESOLUTION|>--- conflicted
+++ resolved
@@ -176,11 +176,7 @@
   }
 
   private boolean cmdIsFinished() {
-<<<<<<< HEAD
-    return timer.get() > trajectory.getTotalTime();
-=======
     return timer.get() > trajectory.getTotalTime() || !routine.isActive;
->>>>>>> 47d2cd6e
   }
 
   /**
