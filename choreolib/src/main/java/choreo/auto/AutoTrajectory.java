--- conflicted
+++ resolved
@@ -61,10 +61,8 @@
   /** The time that the previous trajectories took up */
   private double timeOffset = 0.0;
 
-<<<<<<< HEAD
   private TrajectorySample<?> currentSample;
 
-=======
   /**
    * Constructs an AutoTrajectory.
    *
@@ -72,14 +70,12 @@
    * @param trajectory The trajectory samples.
    * @param poseSupplier The pose supplier.
    * @param controller The controller function.
-   * @param outputChassisSpeeds ChassisSpeeds setter.
    * @param mirrorTrajectory Getter that determines whether to mirror trajectory.
    * @param trajectoryLogger Optional trajectory logger.
    * @param driveSubsystem Drive subsystem.
    * @param loop Event loop.
-   * @param newTrajectoryCallback New trajectory callback.
-   */
->>>>>>> 6658926b
+   * @param bindings {@link Choreo#createAutoFactory}
+   */
   <SampleType extends TrajectorySample<SampleType>> AutoTrajectory(
       String name,
       Trajectory<SampleType> trajectory,
