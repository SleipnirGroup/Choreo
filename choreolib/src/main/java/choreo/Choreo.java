--- conflicted
+++ resolved
@@ -18,11 +18,6 @@
 import com.google.gson.JsonSyntaxException;
 import edu.wpi.first.hal.FRCNetComm.tResourceType;
 import edu.wpi.first.hal.HAL;
-<<<<<<< HEAD
-import edu.wpi.first.math.geometry.Pose2d;
-=======
-import edu.wpi.first.wpilibj.Alert;
->>>>>>> 53d213e4
 import edu.wpi.first.wpilibj.DriverStation;
 import edu.wpi.first.wpilibj.Filesystem;
 import java.io.BufferedReader;
@@ -36,13 +31,6 @@
 import java.util.Map;
 import java.util.Optional;
 import java.util.function.BiConsumer;
-<<<<<<< HEAD
-import java.util.function.BooleanSupplier;
-import java.util.function.Consumer;
-import java.util.function.Supplier;
-=======
-import java.util.function.Function;
->>>>>>> 53d213e4
 
 /** Utilities to load and follow Choreo Trajectories */
 public final class Choreo {
@@ -275,174 +263,4 @@
       cache.clear();
     }
   }
-
-  /**
-<<<<<<< HEAD
-   * Create a factory that can be used to create {@link AutoRoutine} and {@link AutoTrajectory}.
-   *
-   * @param <SampleType> The type of samples in the trajectory.
-   * @param poseSupplier A function that returns the current field-relative {@link Pose2d} of the
-   *     robot.
-   * @param resetOdometry A function that receives a field-relative {@link Pose2d} to reset the
-   *     robot's odometry to.
-   * @param controller A function that receives the current {@link SampleType} and controls the
-   *     robot.
-   * @param driveSubsystem The drive {@link Subsystem} to require for {@link AutoTrajectory} {@link
-   *     Command}s.
-   * @param useAllianceFlipping If this returns true, when on the red alliance, the path will be
-   *     mirrored to the opposite side, while keeping the same coordinate system origin. This will
-   *     be called every loop during the command.
-   * @param bindings Universal trajectory event bindings.
-   * @return An {@link AutoFactory} that can be used to create {@link AutoRoutine} and {@link
-   *     AutoTrajectory}.
-   * @see AutoChooser using this factory with AutoChooser to generate auto routines.
-   */
-  public static <SampleType extends TrajectorySample<SampleType>> AutoFactory createAutoFactory(
-      Supplier<Pose2d> poseSupplier,
-      Consumer<Pose2d> resetOdometry,
-      Consumer<SampleType> controller,
-      BooleanSupplier useAllianceFlipping,
-      Subsystem driveSubsystem,
-      AutoBindings bindings) {
-    return new AutoFactory(
-        requireNonNullParam(poseSupplier, "poseSupplier", "Choreo.createAutoFactory"),
-        requireNonNullParam(resetOdometry, "resetOdometry", "Choreo.createAutoFactory"),
-        requireNonNullParam(controller, "controller", "Choreo.createAutoFactory"),
-        requireNonNullParam(driveSubsystem, "driveSubsystem", "Choreo.createAutoFactory"),
-        requireNonNullParam(useAllianceFlipping, "useAllianceFlipping", "Choreo.createAutoFactory"),
-        requireNonNullParam(bindings, "bindings", "Choreo.createAutoFactory"),
-        Optional.empty());
-  }
-
-  /**
-   * Create a factory that can be used to create {@link AutoRoutine} and {@link AutoTrajectory}.
-   *
-   * @param <SampleType> The type of samples in the trajectory.
-   * @param poseSupplier A function that returns the current field-relative {@link Pose2d} of the
-   *     robot.
-   * @param resetOdometry A function that receives a field-relative {@link Pose2d} to reset the
-   *     robot's odometry to.
-   * @param controller A function that receives the current {@link SampleType} and controls the
-   *     robot.
-   * @param driveSubsystem The drive {@link Subsystem} to require for {@link AutoTrajectory} {@link
-   *     Command}s.
-   * @param useAllianceFlipping If this returns true, when on the red alliance, the path will be
-   *     mirrored to the opposite side, while keeping the same coordinate system origin. This will
-   *     be called every loop during the command.
-   * @param bindings Universal trajectory event bindings.
-   * @param trajectoryLogger A {@link TrajectoryLogger} to log {@link Trajectory} as they start and
-   *     finish.
-   * @return An {@link AutoFactory} that can be used to create {@link AutoRoutine} and {@link
-   *     AutoTrajectory}.
-   * @see AutoChooser using this factory with AutoChooser to generate auto routines.
-   */
-  public static <SampleType extends TrajectorySample<SampleType>> AutoFactory createAutoFactory(
-      Supplier<Pose2d> poseSupplier,
-      Consumer<Pose2d> resetOdometry,
-      Consumer<SampleType> controller,
-      BooleanSupplier useAllianceFlipping,
-      Subsystem driveSubsystem,
-      AutoBindings bindings,
-      TrajectoryLogger<SampleType> trajectoryLogger) {
-    return new AutoFactory(
-        requireNonNullParam(poseSupplier, "poseSupplier", "Choreo.createAutoFactory"),
-        requireNonNullParam(resetOdometry, "resetOdometry", "Choreo.createAutoFactory"),
-        requireNonNullParam(controller, "controller", "Choreo.createAutoFactory"),
-        requireNonNullParam(driveSubsystem, "driveSubsystem", "Choreo.createAutoFactory"),
-        requireNonNullParam(useAllianceFlipping, "useAllianceFlipping", "Choreo.createAutoFactory"),
-        requireNonNullParam(bindings, "bindings", "Choreo.createAutoFactory"),
-        Optional.of(trajectoryLogger));
-  }
-
-  /**
-   * Create a factory that can be used to create {@link AutoRoutine} and {@link AutoTrajectory}.
-   *
-   * @param <SampleType> The type of samples in the trajectory.
-   * @param poseSupplier A function that returns the current field-relative {@link Pose2d} of the
-   *     robot.
-   * @param resetOdometry A function that receives a field-relative {@link Pose2d} to reset the
-   *     robot's odometry to.
-   * @param controller A function that receives the current {@link SampleType} and controls the
-   *     robot.
-   * @param driveSubsystem The drive {@link Subsystem} to require for {@link AutoTrajectory} {@link
-   *     Command}s.
-   * @param useAllianceFlipping If this returns true, when on the red alliance, the path will be
-   *     mirrored to the opposite side, while keeping the same coordinate system origin. This will
-   *     be called every loop during the command.
-   * @param bindings Universal trajectory event bindings.
-   * @param trajectoryLogger A {@link TrajectoryLogger} to log {@link Trajectory} as they start and
-   *     finish.
-   * @param alliance A custom supplier of the current alliance to use instead of {@link
-   *     DriverStation#getAlliance}.
-   * @return An {@link AutoFactory} that can be used to create {@link AutoRoutine} and {@link
-   *     AutoTrajectory}.
-   * @see AutoChooser using this factory with AutoChooser to generate auto routines.
-   */
-  public static <SampleType extends TrajectorySample<SampleType>> AutoFactory createAutoFactory(
-      Supplier<Pose2d> poseSupplier,
-      Consumer<Pose2d> resetOdometry,
-      Consumer<SampleType> controller,
-      Subsystem driveSubsystem,
-      BooleanSupplier useAllianceFlipping,
-      AutoBindings bindings,
-      TrajectoryLogger<SampleType> trajectoryLogger,
-      Supplier<Optional<Alliance>> alliance) {
-    return new AutoFactory(
-        requireNonNullParam(poseSupplier, "poseSupplier", "Choreo.createAutoFactory"),
-        requireNonNullParam(resetOdometry, "resetOdometry", "Choreo.createAutoFactory"),
-        requireNonNullParam(controller, "controller", "Choreo.createAutoFactory"),
-        requireNonNullParam(driveSubsystem, "driveSubsystem", "Choreo.createAutoFactory"),
-        requireNonNullParam(useAllianceFlipping, "useAllianceFlipping", "Choreo.createAutoFactory"),
-        requireNonNullParam(bindings, "bindings", "Choreo.createAutoFactory"),
-        Optional.of(trajectoryLogger),
-        requireNonNullParam(alliance, "alliance", "Choreo.createAutoFactory"));
-=======
-   * Creates an alert under the "Choreo" group.
-   *
-   * @param name The name of the alert
-   * @param type The type of alert
-   * @return an Alert published under the "Choreo" group
-   */
-  public static Alert alert(String name, Alert.AlertType type) {
-    return new Alert("Choreo", name, type);
-  }
-
-  /**
-   * Creates a {@link MultiAlert} under the "Choreo" group.
-   *
-   * @param textGenerator A function that accepts a list of causes and returns an alert message
-   * @param type The type of alert
-   * @return a MultiAlert published under the "Choreo" group
-   */
-  public static MultiAlert multiAlert(
-      Function<List<String>, String> textGenerator, Alert.AlertType type) {
-    return new MultiAlert(textGenerator, type);
-  }
-
-  /**
-   * An alert that can have multiple causes. Utilizes a function to generate an error message from a
-   * list of causes.
-   */
-  public static class MultiAlert extends Alert {
-    private final Function<List<String>, String> textGenerator;
-    private final List<String> causes = new ArrayList<>();
-
-    MultiAlert(Function<List<String>, String> textGenerator, AlertType type) {
-      super("Choreo", textGenerator.apply(List.of()), type);
-      this.textGenerator = textGenerator;
-    }
-
-    /**
-     * Adds an error causer to this alert, and pushes the alert to networktables if it is not
-     * already present.
-     *
-     * @param name The name of the error causer
-     */
-    public void addCause(String name) {
-      causes.add(name);
-      setText(textGenerator.apply(causes));
-      set(true);
-    }
->>>>>>> 53d213e4
-  }
 }