--- conflicted
+++ resolved
@@ -40,19 +40,16 @@
     AutoRoutine routine = factory.newRoutine("test");
     AutoTrajectory traj = factory.trajectory(trajectory, routine, true);
 
-<<<<<<< HEAD
-    BooleanSupplier done = traj.done();
-    BooleanSupplier doneDelayed = traj.doneDelayed(2);
-    BooleanSupplier doneFor = traj.doneFor(2);
-    BooleanSupplier recentlyDone = traj.recentlyDone();
-=======
     Trigger done = traj.done();
     Trigger doneDelayed = traj.done(2);
+    Trigger doneFor = traj.doneFor(2);
+    Trigger recentlyDone = traj.recentlyDone();
 
     // makes the scheduler poll the triggers every cycle
     done.onTrue(Commands.none());
     doneDelayed.onTrue(Commands.none());
->>>>>>> 6f91c531
+    doneFor.onTrue(Commands.none());
+    recentlyDone.onTrue(Commands.none());
 
     SimHooks.pauseTiming();
 
