apply plugin: 'maven-publish'

ext.licenseFile = files("$rootDir/LICENSE.txt")

<<<<<<< HEAD
// This gets overwritten during CI
def pubVersion = '0.0.0'
=======
def pubVersion = '2024.1.0'
>>>>>>> 291f0af5

def outputsFolder = file("$buildDir/outputs")

def versionFile = file("$outputsFolder/version.txt")

task outputVersions() {
    description = 'Prints the versions of wpilib to a file for use by the downstream packaging project'
    group = 'Build'
    outputs.files(versionFile)

    doFirst {
        buildDir.mkdir()
        outputsFolder.mkdir()
    }

    doLast {
        versionFile.write pubVersion
    }
}

task libraryBuild() {}

build.dependsOn outputVersions

task copyAllOutputs(type: Copy) {
    destinationDir file("$buildDir/allOutputs")
    from versionFile
    dependsOn outputVersions
}

build.dependsOn copyAllOutputs
copyAllOutputs.dependsOn outputVersions

ext.addTaskToCopyAllOutputs = { task ->
    copyAllOutputs.dependsOn task
    copyAllOutputs.inputs.file task.archiveFile
    copyAllOutputs.from task.archiveFile
}

def artifactGroupId = 'com.choreo.lib'
def baseArtifactId = 'ChoreoLib'
def zipBaseName = "_GROUP_com_choreo_lib_choreolib_ID_${baseArtifactId}-cpp_CLS"
def javaBaseName = "_GROUP_com_choreo_lib_choreolib_ID_${baseArtifactId}-java_CLS"

// C++ configuration for the future.
task cppHeadersZip(type: Zip) {
    destinationDirectory = outputsFolder
    archiveBaseName = zipBaseName
    archiveClassifier = "headers"

    from(licenseFile) {
        into '/'
    }

    from('src/main/native/include') {
        into '/'
    }
}

task cppSourceZip(type: Zip) {
    destinationDirectory = outputsFolder
    archiveBaseName = zipBaseName
    archiveClassifier = "source"

    from(licenseFile) {
        into '/'
    }

    from('src/main/native/cpp') {
        into '/'
    }
}

build.dependsOn cppHeadersZip
addTaskToCopyAllOutputs(cppHeadersZip)
build.dependsOn cppSourceZip
addTaskToCopyAllOutputs(cppSourceZip)

task sourcesJar(type: Jar, dependsOn: classes) {
    archiveClassifier = 'sources'
    from sourceSets.main.allSource
}

task javadocJar(type: Jar, dependsOn: javadoc) {
    archiveClassifier = 'javadoc'
    from javadoc.destinationDir
}

task outputJar(type: Jar, dependsOn: classes) {
    archiveBaseName = javaBaseName
    destinationDirectory = outputsFolder
    from sourceSets.main.output
}

task outputSourcesJar(type: Jar, dependsOn: classes) {
    archiveBaseName = javaBaseName
    destinationDirectory = outputsFolder
    archiveClassifier = 'sources'
    from sourceSets.main.allSource
}

task outputJavadocJar(type: Jar, dependsOn: javadoc) {
    archiveBaseName = javaBaseName
    destinationDirectory = outputsFolder
    archiveClassifier = 'javadoc'
    from javadoc.destinationDir
}

artifacts {
    archives sourcesJar
    archives javadocJar
    archives outputJar
    archives outputSourcesJar
    archives outputJavadocJar
}

addTaskToCopyAllOutputs(outputSourcesJar)
addTaskToCopyAllOutputs(outputJavadocJar)
addTaskToCopyAllOutputs(outputJar)

build.dependsOn outputSourcesJar
build.dependsOn outputJavadocJar
build.dependsOn outputJar

libraryBuild.dependsOn build

def releasesRepoUrl = "$buildDir/repos/releases"

publishing {
    repositories {
        maven {

            url = releasesRepoUrl
        }
    }
}

task cleanReleaseRepo(type: Delete) {
    delete releasesRepoUrl
}

tasks.matching {it != cleanReleaseRepo}.all {it.dependsOn cleanReleaseRepo}

model {
    publishing {
        def taskList = createComponentZipTasks($.components, ['ChoreoLib'], zipBaseName, Zip, project, includeStandardZipFormat)

        publications {
            // C++ configuration for the future.
            cpp(MavenPublication) {
                taskList.each {
                    artifact it
                }
                artifact cppHeadersZip
                artifact cppSourceZip

                artifactId = "${baseArtifactId}-cpp"
                groupId artifactGroupId
                version pubVersion
            }

            java(MavenPublication) {
                artifact jar
                artifact sourcesJar
                artifact javadocJar

                // artifactId = "${baseArtifactId}-java"
                artifactId = baseArtifactId
                groupId artifactGroupId
                version pubVersion
            }
        }
    }
}<|MERGE_RESOLUTION|>--- conflicted
+++ resolved
@@ -2,12 +2,7 @@
 
 ext.licenseFile = files("$rootDir/LICENSE.txt")
 
-<<<<<<< HEAD
-// This gets overwritten during CI
-def pubVersion = '0.0.0'
-=======
 def pubVersion = '2024.1.0'
->>>>>>> 291f0af5
 
 def outputsFolder = file("$buildDir/outputs")
 
